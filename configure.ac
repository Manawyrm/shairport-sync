--- conflicted
+++ resolved
@@ -2,11 +2,7 @@
 # Process this file with autoconf to produce a configure script.
 
 AC_PREREQ([2.50])
-<<<<<<< HEAD
 AC_INIT([shairport-sync], [3.1.4], [mikebrady@eircom.net])
-=======
-AC_INIT([shairport-sync], [3.2d18], [mikebrady@eircom.net])
->>>>>>> 346ec1ee
 AM_INIT_AUTOMAKE
 AC_CONFIG_SRCDIR([shairport.c])
 AC_CONFIG_HEADERS([config.h])
@@ -270,41 +266,15 @@
 AM_CONDITIONAL([USE_DNS_SD], [test "x$HAS_DNS_SD" = "x1"])
 
 # Look for dbus flag
-AC_ARG_WITH(dbus, [  --with-dbus = choose dbus support], [
-  AC_MSG_RESULT(>>Including dbus support)
-  HAS_DBUS=1
-  AC_DEFINE([HAVE_DBUS], 1, [Needed by the compiler.])
-  PKG_CHECK_MODULES([GIO_UNIX], [gio-unix-2.0 >= 2.30.0],[CFLAGS="${GIO_UNIX_CFLAGS} ${CFLAGS}" LIBS="${GIO_UNIX_LIBS} ${LIBS}"],[AC_MSG_ERROR(dbus messaging support requires the glib 2.0 library -- libglib2.0-dev suggested!)])
-  ], )
 AM_CONDITIONAL([USE_DBUS], [test "x$HAS_DBUS" = "x1"])
 
 # Look for dbus test client flag
-AC_ARG_WITH(dbus-test-client, [  --with-dbus-test-client = compile dbus test client], [
-  AC_MSG_RESULT(>>Including dbus test client)
-  HAS_DBUS_CLIENT=1
-  AC_DEFINE([HAVE_DBUS_CLIENT], 1, [Needed by the compiler.])
-  AC_DEFINE([CONFIG_DACP], 1, [Needed by the compiler.])
-  PKG_CHECK_MODULES([GIO_UNIX], [gio-unix-2.0 >= 2.30.0],[CFLAGS="${GIO_UNIX_CFLAGS} ${CFLAGS}" LIBS="${GIO_UNIX_LIBS} ${LIBS}"],[AC_MSG_ERROR(dbus client support requires the glib 2.0 library -- libglib2.0-dev suggested!)])
-  ], )
 AM_CONDITIONAL([USE_DBUS_CLIENT], [test "x$HAS_DBUS_CLIENT" = "x1"])
 
 # Look for mpris flag
-AC_ARG_WITH(mpris, [  --with-mpris = choose mpris support], [
-  AC_MSG_RESULT(>>Including mpris support)
-  HAS_MPRIS=1
-  AC_DEFINE([HAVE_MPRIS], 1, [Needed by the compiler.])
-  AC_DEFINE([CONFIG_DACP], 1, [Needed by the compiler.])
-  PKG_CHECK_MODULES([GIO_UNIX], [gio-unix-2.0 >= 2.30.0],[CFLAGS="${GIO_UNIX_CFLAGS} ${CFLAGS}" LIBS="${GIO_UNIX_LIBS} ${LIBS}"],[AC_MSG_ERROR(dbus messaging support for mpris requires the glib 2.0 library -- libglib2.0-dev suggested!)])
-  ], )
 AM_CONDITIONAL([USE_MPRIS], [test "x$HAS_MPRIS" = "x1"])
 
 # Look for mpris test client flag
-AC_ARG_WITH(mpris-test-client, [  --with-mpris-test-client = compile mpris test client], [
-  AC_MSG_RESULT(>>Including mpris test client)
-  HAS_MPRIS_CLIENT=1
-  AC_DEFINE([HAVE_MPRIS_CLIENT], 1, [Needed by the compiler.])
-  PKG_CHECK_MODULES([GIO_UNIX], [gio-unix-2.0 >= 2.30.0],[CFLAGS="${GIO_UNIX_CFLAGS} ${CFLAGS}" LIBS="${GIO_UNIX_LIBS} ${LIBS}"],[AC_MSG_ERROR(mpris client support requires the glib 2.0 library -- libglib2.0-dev suggested!)])
-  ], )
 AM_CONDITIONAL([USE_MPRIS_CLIENT], [test "x$HAS_MPRIS_CLIENT" = "x1"])
 
 AM_CONDITIONAL([USE_DBUS_CORE_AND_DACP], [test "x$HAS_MPRIS" = "x1" -o "x$HAS_DBUS" = "x1"])
