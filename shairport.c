/*
 * Shairport, an Apple Airplay receiver
 * Copyright (c) James Laird 2013
 * All rights reserved.
 *
 * Permission is hereby granted, free of charge, to any person
 * obtaining a copy of this software and associated documentation
 * files (the "Software"), to deal in the Software without
 * restriction, including without limitation the rights to use,
 * copy, modify, merge, publish, distribute, sublicense, and/or
 * sell copies of the Software, and to permit persons to whom the
 * Software is furnished to do so, subject to the following conditions:
 *
 * The above copyright notice and this permission notice shall be
 * included in all copies or substantial portions of the Software.
 *
 * THE SOFTWARE IS PROVIDED "AS IS", WITHOUT WARRANTY OF ANY KIND,
 * EXPRESS OR IMPLIED, INCLUDING BUT NOT LIMITED TO THE WARRANTIES
 * OF MERCHANTABILITY, FITNESS FOR A PARTICULAR PURPOSE AND
 * NONINFRINGEMENT. IN NO EVENT SHALL THE AUTHORS OR COPYRIGHT
 * HOLDERS BE LIABLE FOR ANY CLAIM, DAMAGES OR OTHER LIABILITY,
 * WHETHER IN AN ACTION OF CONTRACT, TORT OR OTHERWISE, ARISING
 * FROM, OUT OF OR IN CONNECTION WITH THE SOFTWARE OR THE USE OR
 * OTHER DEALINGS IN THE SOFTWARE.
 */

#include <sys/types.h>
#include <signal.h>
#include <errno.h>
#include <unistd.h>
#include <sys/stat.h>
#include <fcntl.h>
#include <memory.h>
#include <sys/wait.h>
#include <getopt.h>
#include <stdio.h>
#include <stdlib.h>
#include <popt.h>
#include <libgen.h>
#include <libconfig.h>

#include "config.h"

#ifdef HAVE_LIBPOLARSSL
#include <polarssl/md5.h>
#endif

#ifdef HAVE_LIBSSL
#include <openssl/md5.h>
#endif

#include "common.h"
#include "rtsp.h"
#include "rtp.h"
#include "mdns.h"

#include <libdaemon/dfork.h>
#include <libdaemon/dsignal.h>
#include <libdaemon/dlog.h>
#include <libdaemon/dpid.h>
#include <libdaemon/dexec.h>

static int shutting_down = 0;
static char *appName = NULL;
char configuration_file_path[4096+1];
char actual_configuration_file_path[4096+1];

void shairport_shutdown() {
  if (shutting_down)
    return;
  shutting_down = 1;
  mdns_unregister();
  rtsp_shutdown_stream();
  if (config.output)
    config.output->deinit();
}

static void sig_ignore(int foo, siginfo_t *bar, void *baz) {}
static void sig_shutdown(int foo, siginfo_t *bar, void *baz) {
  debug(1, "shutdown requested...");
  shairport_shutdown();
  daemon_log(LOG_NOTICE, "exit...");
  daemon_retval_send(255);
  daemon_pid_file_remove();
  exit(0);
}

static void sig_child(int foo, siginfo_t *bar, void *baz) {
  pid_t pid;
  while ((pid = waitpid((pid_t)-1, 0, WNOHANG)) > 0) {
    if (pid == mdns_pid && !shutting_down) {
      die("MDNS child process died unexpectedly!");
    }
  }
}

static void sig_disconnect_audio_output(int foo, siginfo_t *bar, void *baz) {
  debug(1, "disconnect audio output requested.");
  set_requested_connection_state_to_output(0);
}

static void sig_connect_audio_output(int foo, siginfo_t *bar, void *baz) {
  debug(1, "connect audio output requested.");
  set_requested_connection_state_to_output(1);
}

void print_version(void) {
  char version_string[200];
  strcpy(version_string, PACKAGE_VERSION);
#ifdef HAVE_LIBPOLARSSL
  strcat(version_string, "-polarssl");
#endif
#ifdef HAVE_LIBSSL
  strcat(version_string, "-openssl");
#endif
#ifdef CONFIG_TINYSVCMDNS
  strcat(version_string, "-tinysvcmdns");
#endif
#ifdef CONFIG_AVAHI
  strcat(version_string, "-Avahi");
#endif
#ifdef CONFIG_DNS_SD
  strcat(version_string, "-dns_sd");
#endif
#ifdef CONFIG_ALSA
  strcat(version_string, "-ALSA");
#endif
#ifdef CONFIG_SNDIO
  strcat(version_string, "-sndio");
#endif
#ifdef CONFIG_AO
  strcat(version_string, "-ao");
#endif
#ifdef CONFIG_PULSE
  strcat(version_string, "-pulse");
#endif
#ifdef CONFIG_DUMMY
  strcat(version_string, "-dummy");
#endif
#ifdef CONFIG_STDOUT
  strcat(version_string, "-stdout");
#endif
#ifdef CONFIG_PIPE
  strcat(version_string, "-pipe");
#endif
#ifdef HAVE_LIBSOXR
  strcat(version_string, "-soxr");
#endif
#ifdef CONFIG_METADATA
  strcat(version_string, "-metadata");
#endif
  printf("%s\n", version_string);
}

void usage(char *progname) {
<<<<<<< HEAD
    printf("Usage: %s [options...]\n", progname);
    printf("  or:  %s [options...] -- [audio output-specific options]\n", progname);

    printf("\n");
    printf("Mandatory arguments to long options are mandatory for short options too.\n");

    printf("\n");
    printf("Options:\n");
    printf("    -h, --help              show this help\n");
    printf("    -V, --version           show version information\n");
    printf("    -v, --verbose           -v print debug information; -vv more; -vvv lots\n");
    printf("    -p, --port=PORT         set RTSP listening port\n");
    printf("    -a, --name=NAME         set advertised name\n");
    printf("    -A, --AirPlayLatency=FRAMES set the latency for audio sent from an AirPlay device.\n");
    printf("                            The default value is %u frames.\n", config.AirPlayLatency);
    printf("    -i, --iTunesLatency=FRAMES set the latency for audio sent from iTunes 10 or later.\n");
    printf("                            The default value is %u frames.\n", config.iTunesLatency);
    printf("    -L, --latency=FRAMES    set the latency for audio sent from an unknown device\n");
    printf("                            or from an old version of iTunes. Default is %d frames.\n",config.latency);
    printf("    --forkedDaapdLatency=FRAMES set the latency for audio sent from forked-daapd.\n");
    printf("    -S, --stuffing=MODE set how to adjust current latency to match desired latency \n");
    printf("                            \"basic\" (default) inserts or deletes audio frames from packet frames with low processor overhead.\n");
    printf("                            \"soxr\" uses libsoxr to minimally resample packet frames -- moderate processor overhead.\n");
    printf("                            \"soxr\" option only available if built with soxr support.\n");
    printf("    -d, --daemon            daemonise.\n");
    printf("    -k, --kill              kill the existing shairport daemon.\n");
    printf("    -D, --disconnectFromOutput  disconnect immediately from the output device.\n");
    printf("    -R, --reconnectToOutput  reconnect to the output device.\n");
    printf("    -B, --on-start=PROGRAM  run PROGRAM when playback is about to begin.\n");
    printf("    -E, --on-stop=PROGRAM   run PROGRAM when playback has ended.\n");
    printf("                            For -B and -E options, specify the full path to the program, e.g. /usr/bin/logger.\n");
    printf("                            Executable scripts work, but must have #!/bin/sh (or whatever) in the headline.\n");
    printf("    -w, --wait-cmd          wait until the -B or -E programs finish before continuing\n");
    printf("    -o, --output=BACKEND    select audio output method\n");
    printf("    -m, --mdns=BACKEND      force the use of BACKEND to advertize the service\n");
    printf("                            if no mdns provider is specified,\n");
    printf("                            shairport tries them all until one works.\n");
    printf("    -r, --resync=THRESHOLD  resync if error exceeds this number of frames. Set to 0 to stop resyncing.\n");
    printf("    -t, --timeout=SECONDS   go back to idle mode from play mode after a break in communications of this many seconds (default 120). Set to 0 never to exit play mode.\n");
    printf("    --statistics            print some interesting statistics -- output to the logfile if running as a daemon.\n");
    printf("    --tolerance=TOLERANCE   allow a synchronization error of TOLERANCE frames (default 88) before trying to correct it.\n");
    printf("    --password=PASSWORD     require PASSWORD to connect. Default is not to require a password.\n");
    printf("\n");
    mdns_ls_backends();
    printf("\n");
    audio_ls_outputs();
}

int parse_options(int argc, char **argv) {
  signed char    c;            /* used for argument parsing */
  int     i = 0;        /* used for tracking options */
  char    *stuffing = NULL;  /* used for picking up the stuffing option */
  poptContext optCon;   /* context for parsing command-line options */
  struct poptOption optionsTable[] = {
    { "statistics", 0, POPT_ARG_NONE, &config.statistics_requested, 0, NULL},
    { "version", 'V', POPT_ARG_NONE, NULL, 0, NULL},
    { "verbose", 'v', POPT_ARG_NONE, NULL, 'v', NULL },
    { "daemon", 'd', POPT_ARG_NONE, &config.daemonise, 0, NULL },
    { "disconnectFromOutput", 'D', POPT_ARG_NONE, NULL, 0, NULL },
    { "reconnectToOutput", 'R', POPT_ARG_NONE, NULL, 0, NULL },
    { "kill", 'k', POPT_ARG_NONE, NULL, 0, NULL },
    { "port", 'p', POPT_ARG_INT, &config.port, 0, NULL } ,
    { "name", 'a', POPT_ARG_STRING, &config.apname, 0, NULL } ,
    { "output", 'o', POPT_ARG_STRING, &config.output_name, 0, NULL } ,
    { "on-start", 'B', POPT_ARG_STRING, &config.cmd_start, 0, NULL } ,
    { "on-stop", 'E', POPT_ARG_STRING, &config.cmd_stop, 0, NULL } ,
    { "wait-cmd", 'w', POPT_ARG_NONE, &config.cmd_blocking, 0, NULL } ,
    { "mdns", 'm', POPT_ARG_STRING, &config.mdns_name, 0, NULL } ,
    { "latency", 'L', POPT_ARG_INT, &config.userSuppliedLatency, 0, NULL } ,
    { "AirPlayLatency", 'A', POPT_ARG_INT, &config.AirPlayLatency, 0, NULL } ,
    { "iTunesLatency", 'i', POPT_ARG_INT, &config.iTunesLatency, 0, NULL } ,
    { "forkedDaapdLatency", 0, POPT_ARG_INT, &config.ForkedDaapdLatency, 0, NULL } ,
    { "stuffing", 'S', POPT_ARG_STRING, &stuffing, 'S', NULL } ,
    { "resync", 'r', POPT_ARG_INT, &config.resyncthreshold, 0, NULL } ,
    { "timeout", 't', POPT_ARG_INT, &config.timeout, 0, NULL } ,
    { "password", 0, POPT_ARG_STRING, &config.password, 0, NULL } ,
    { "tolerance", 0, POPT_ARG_INT, &config.tolerance, 0, NULL } ,
    POPT_AUTOHELP
    { NULL, 0, 0, NULL, 0 }
  };
=======
  printf("Usage: %s [options...]\n", progname);
  printf("  or:  %s [options...] -- [audio output-specific options]\n", progname);
  printf("\n");
  printf("Options:\n");
  printf("    -h, --help              show this help\n");
  printf("    -d, --daemon            daemonise.\n");
  printf("    -V, --version           show version information\n");
  printf("    -k, --kill              kill the existing shairport daemon.\n");
  printf("    -D, --disconnectFromOutput  disconnect immediately from the output device.\n");
  printf("    -R, --reconnectToOutput  reconnect to the output device.\n");
  printf("    -c, --configfile=FILE   read configuration settings from FILE. Default is "
         "/etc/shairport-sync.conf.\n");

  printf("    -v, --verbose           -v print debug information; -vv more; -vvv lots\n");
  printf("    -p, --port=PORT         set RTSP listening port\n");
  printf("    -a, --name=NAME         set advertised name\n");
  printf(
      "    -A, --AirPlayLatency=FRAMES set the latency for audio sent from an AirPlay device.\n");
  printf("                            The default value is %u frames.\n", config.AirPlayLatency);
  printf(
      "    -i, --iTunesLatency=FRAMES set the latency for audio sent from iTunes 10 or later.\n");
  printf("                            The default value is %u frames.\n", config.iTunesLatency);
  printf("    -L, --latency=FRAMES    set the latency for audio sent from an unknown device\n");
  printf("                            or from an old version of iTunes. Default is %d frames.\n",
         config.latency);
  printf("    --forkedDaapdLatency=FRAMES set the latency for audio sent from forked-daapd.\n");
  printf("    -S, --stuffing=MODE set how to adjust current latency to match desired latency \n");
  printf("                            \"basic\" (default) inserts or deletes audio frames from "
         "packet frames with low processor overhead.\n");
  printf("                            \"soxr\" uses libsoxr to minimally resample packet frames -- "
         "moderate processor overhead.\n");
  printf(
      "                            \"soxr\" option only available if built with soxr support.\n");
  printf("    -B, --on-start=PROGRAM  run PROGRAM when playback is about to begin.\n");
  printf("    -E, --on-stop=PROGRAM   run PROGRAM when playback has ended.\n");
  printf("                            For -B and -E options, specify the full path to the program, "
         "e.g. /usr/bin/logger.\n");
  printf("                            Executable scripts work, but must have #!/bin/sh (or "
         "whatever) in the headline.\n");
  printf("    -w, --wait-cmd          wait until the -B or -E programs finish before continuing\n");
  printf("    -o, --output=BACKEND    select audio output method\n");
  printf("    -m, --mdns=BACKEND      force the use of BACKEND to advertize the service\n");
  printf("                            if no mdns provider is specified,\n");
  printf("                            shairport tries them all until one works.\n");
  printf("    -r, --resync=THRESHOLD  resync if error exceeds this number of frames. Set to 0 to "
         "stop resyncing.\n");
  printf("    -t, --timeout=SECONDS   go back to idle mode from play mode after a break in "
         "communications of this many seconds (default 120). Set to 0 never to exit play mode.\n");
  printf("    --statistics            print some interesting statistics -- output to the logfile "
         "if running as a daemon.\n");
  printf("    --tolerance=TOLERANCE   allow a synchronization error of TOLERANCE frames (default "
         "88) before trying to correct it.\n");
  printf("    --password=PASSWORD     require PASSWORD to connect. Default is not to require a "
         "password.\n");
#ifdef CONFIG_METADATA
  printf("    --metadata-pipename=PIPE send metadata to PIPE, e.g. "
         "--metadata-pipename=/tmp/shairport-sync-metadata.\n");
  printf("    --get-coverart          send cover art through the metadata pipe.\n");
#endif
  printf("\nGeneral options can be configured in /etc/%s.conf.\n", appName);
  printf("\n");
  mdns_ls_backends();
  printf("\n");
  audio_ls_outputs();
}

int parse_options(int argc, char **argv) {
  char *stuffing = NULL; /* used for picking up the stuffing option */
  
>>>>>>> 24b83145
  
  signed char c;      /* used for argument parsing */
  int i = 0;          /* used for tracking options */
  poptContext optCon; /* context for parsing command-line options */
  struct poptOption optionsTable[] = {
      {"verbose", 'v', POPT_ARG_NONE, NULL, 'v', NULL},
      {"disconnectFromOutput", 'D', POPT_ARG_NONE, NULL, 0, NULL},
      {"reconnectToOutput", 'R', POPT_ARG_NONE, NULL, 0, NULL},
      {"kill", 'k', POPT_ARG_NONE, NULL, 0, NULL},
      {"daemon", 'd', POPT_ARG_NONE, &config.daemonise, 0, NULL},
      {"configfile", 'c', POPT_ARG_STRING, &config.configfile, 0, NULL},
      {"statistics", 0, POPT_ARG_NONE, &config.statistics_requested, 0, NULL},
      {"version", 'V', POPT_ARG_NONE, NULL, 0, NULL},
      {"port", 'p', POPT_ARG_INT, &config.port, 0, NULL},
      {"name", 'a', POPT_ARG_STRING, &config.apname, 0, NULL},
      {"output", 'o', POPT_ARG_STRING, &config.output_name, 0, NULL},
      {"on-start", 'B', POPT_ARG_STRING, &config.cmd_start, 0, NULL},
      {"on-stop", 'E', POPT_ARG_STRING, &config.cmd_stop, 0, NULL},
      {"wait-cmd", 'w', POPT_ARG_NONE, &config.cmd_blocking, 0, NULL},
      {"mdns", 'm', POPT_ARG_STRING, &config.mdns_name, 0, NULL},
      {"latency", 'L', POPT_ARG_INT, &config.userSuppliedLatency, 0, NULL},
      {"AirPlayLatency", 'A', POPT_ARG_INT, &config.AirPlayLatency, 0, NULL},
      {"iTunesLatency", 'i', POPT_ARG_INT, &config.iTunesLatency, 0, NULL},
      {"forkedDaapdLatency", 0, POPT_ARG_INT, &config.ForkedDaapdLatency, 0, NULL},
      {"stuffing", 'S', POPT_ARG_STRING, &stuffing, 'S', NULL},
      {"resync", 'r', POPT_ARG_INT, &config.resyncthreshold, 0, NULL},
      {"timeout", 't', POPT_ARG_INT, &config.timeout, 't', NULL},
      {"password", 0, POPT_ARG_STRING, &config.password, 0, NULL},
      {"tolerance", 0, POPT_ARG_INT, &config.tolerance, 0, NULL},
#ifdef CONFIG_METADATA
      {"metadata-pipename", 'M', POPT_ARG_STRING, &config.metadata_pipename, 'M', NULL},
      {"get-coverart", 'g', POPT_ARG_NONE, &config.get_coverart, 'g', NULL},
#endif
      POPT_AUTOHELP
      {NULL, 0, 0, NULL, 0}};

// we have to parse the command line arguments to look for a config file
  int optind;
  optind = argc;
  int j;
  for (j = 0; j < argc; j++)
    if (strcmp(argv[j], "--") == 0)
      optind = j;

  optCon = poptGetContext(NULL, optind, (const char **)argv, optionsTable, 0);
  poptSetOtherOptionHelp(optCon, "[OPTIONS]* ");
  
   /* Now do options processing just to get a debug level */
  debuglev = 0;
  while ((c = poptGetNextOpt(optCon)) >= 0) {
    switch (c) {
    case 'v':
      debuglev++;
      break;
    }
  }
  if (c < -1) {
    die("%s: %s", poptBadOption(optCon, POPT_BADOPTION_NOALIAS), poptStrerror(c));
  }

  config_setting_t *setting;
  const char *str;
  int value;

  debug(1,"Looking for the configuration file \"%s\".",config.configfile);
  
  config_init(&config_file_stuff);
  
  char *config_file_real_path = realpath(config.configfile, NULL);
  if (config_file_real_path==NULL) {
    debug(2,"Can't resolve the configuration file \"%s\".",config.configfile);
  } else {
    debug(2, "Looking for configuration file at full path \"%s\"", config_file_real_path);
    /* Read the file. If there is an error, report it and exit. */
    if (config_read_file(&config_file_stuff, config_file_real_path)) {
      // make config.cfg point to it
      config.cfg = &config_file_stuff;
      /* Get the Service Name. */
      if (config_lookup_string(config.cfg, "general.name", &str))
        config.apname = (char *)str;

      /* Get the Daemonize setting. */
      if (config_lookup_string(config.cfg, "general.daemonize", &str)) {
        if (strcasecmp(str, "no") == 0)
          config.daemonise = 0;
        else if (strcasecmp(str, "yes") == 0)
          config.daemonise = 1;
        else
          die("Invalid daemonize option choice \"%s\". It should be \"yes\" or \"no\"");
      }

      /* Get the mdns_backend setting. */
      if (config_lookup_string(config.cfg, "general.mdns_backend", &str))
        config.mdns_name = (char *)str;

      /* Get the output_backend setting. */
      if (config_lookup_string(config.cfg, "general.output_backend", &str))
        config.output_name = (char *)str;

      /* Get the port setting. */
      if (config_lookup_int(config.cfg, "general.port", &value)) {
        if ((value < 0) || (value > 65535))
          die("Invalid port number  \"%sd\". It should be between 0 and 65535, default is 5000",
              value);
        else
          config.port = value;
      }

      /* Get the udp port base setting. */
      if (config_lookup_int(config.cfg, "general.udp_port_base", &value)) {
        if ((value < 0) || (value > 65535))
          die("Invalid port number  \"%sd\". It should be between 0 and 65535, default is 6001",
              value);
        else
          config.udp_port_base = value;
      }

      /* Get the udp port range setting. This is number of ports that will be tried for free ports , starting at the port base. Only three ports are needed. */
      if (config_lookup_int(config.cfg, "general.udp_port_range", &value)) {
        if ((value < 0) || (value > 65535))
          die("Invalid port range  \"%sd\". It should be between 0 and 65535, default is 100",
              value);
        else
          config.udp_port_range = value;
      }

      /* Get the password setting. */
      if (config_lookup_string(config.cfg, "general.password", &str))
        config.password = (char *)str;

      if (config_lookup_string(config.cfg, "general.interpolation", &str)) {
        if (strcasecmp(str, "basic") == 0)
          config.packet_stuffing = ST_basic;
        else if (strcasecmp(str, "soxr") == 0)
          config.packet_stuffing = ST_soxr;
        else
          die("Invalid interpolation option choice \"%s\". It should be \"basic\" or \"soxr\"");
      }

      /* Get the statistics setting. */
      if (config_lookup_string(config.cfg, "general.statistics", &str)) {
        if (strcasecmp(str, "no") == 0)
          config.statistics_requested = 0;
        else if (strcasecmp(str, "yes") == 0)
          config.statistics_requested = 1;
        else
          die("Invalid statistics option choice \"%s\". It should be \"yes\" or \"no\"");
      }

      /* Get the drift tolerance setting. */
      if (config_lookup_int(config.cfg, "general.drift", &value))
        config.tolerance = value;

      /* Get the resync setting. */
      if (config_lookup_int(config.cfg, "general.resync_threshold", &value))
        config.resyncthreshold = value;

      /* Get the verbosity setting. */
      if (config_lookup_int(config.cfg, "general.log_verbosity", &value))
        if ((value >= 0) && (value <= 3))
          debuglev = value;
        else
          die("Invalid log verbosity setting option choice \"%d\". It should be between 0 and 3, "
              "inclusive.",
              value);

      /* Get the ignore_volume_control setting. */
      if (config_lookup_string(config.cfg, "general.ignore_volume_control", &str)) {
        if (strcasecmp(str, "no") == 0)
          config.ignore_volume_control = 0;
        else if (strcasecmp(str, "yes") == 0)
          config.ignore_volume_control = 1;
        else
          die("Invalid ignore_volume_control option choice \"%s\". It should be \"yes\" or \"no\"");
      }

      /* Get the default latency. */
      if (config_lookup_int(config.cfg, "latencies.default", &value))
        config.latency = value;

      /* Get the itunes latency. */
      if (config_lookup_int(config.cfg, "latencies.itunes", &value))
        config.iTunesLatency = value;

      /* Get the AirPlay latency. */
      if (config_lookup_int(config.cfg, "latencies.airplay", &value))
        config.AirPlayLatency = value;

      /* Get the forkedDaapd latency. */
      if (config_lookup_int(config.cfg, "latencies.forkedDaapd", &value))
        config.ForkedDaapdLatency = value;

  #ifdef CONFIG_METADATA
      /* Get the metadata setting. */
      if (config_lookup_string(config.cfg, "metadata.enabled", &str)) {
        if (strcasecmp(str, "no") == 0)
          config.metadata_enabled = 0;
        else if (strcasecmp(str, "yes") == 0)
          config.metadata_enabled = 1;
        else
          die("Invalid metadata enabled option choice \"%s\". It should be \"yes\" or \"no\"");
      }

      if (config_lookup_string(config.cfg, "metadata.include_cover_art", &str)) {
        if (strcasecmp(str, "no") == 0)
          config.get_coverart = 0;
        else if (strcasecmp(str, "yes") == 0)
          config.get_coverart = 1;
        else
          die("Invalid metadata include_cover_art option choice \"%s\". It should be \"yes\" or "
              "\"no\"");
      }

      if (config_lookup_string(config.cfg, "metadata.pipe_name", &str)) {
        config.metadata_pipename = (char *)str;
      }
  #endif

      if (config_lookup_string(config.cfg, "sessioncontrol.run_this_before_play_begins", &str)) {
        config.cmd_start = (char *)str;
      }

      if (config_lookup_string(config.cfg, "sessioncontrol.run_this_after_play_ends", &str)) {
        config.cmd_stop = (char *)str;
      }

      if (config_lookup_string(config.cfg, "sessioncontrol.wait_for_completion", &str)) {
        if (strcasecmp(str, "no") == 0)
          config.cmd_blocking = 0;
        else if (strcasecmp(str, "yes") == 0)
          config.cmd_blocking = 1;
        else
          die("Invalid session control wait_for_completion option choice \"%s\". It should be "
              "\"yes\" or \"no\"");
      }

      if (config_lookup_string(config.cfg, "sessioncontrol.allow_session_interruption", &str)) {
        config.dont_check_timeout = 0; // this is for legacy -- only set by -t 0
        if (strcasecmp(str, "no") == 0)
          config.allow_session_interruption = 0;
        else if (strcasecmp(str, "yes") == 0)
          config.allow_session_interruption = 1;
        else
          die("Invalid session control allow_interruption option choice \"%s\". It should be \"yes\" "
              "or \"no\"");
      }

      if (config_lookup_int(config.cfg, "sessioncontrol.session_timeout", &value)) {
        config.timeout = value;
        config.dont_check_timeout = 0; // this is for legacy -- only set by -t 0
      }

    } else {
      if (config_error_type(&config_file_stuff) == CONFIG_ERR_FILE_IO)
        debug(1, "Error reading configuration file \"%s\": \"%s\".",
              config_error_file(&config_file_stuff), config_error_text(&config_file_stuff));
      else {
        die("Line %d of the configuration file \"%s\":\n%s", config_error_line(&config_file_stuff),
            config_error_file(&config_file_stuff), config_error_text(&config_file_stuff));
      }
    }
    free(config_file_real_path);
  }

// now, do the command line options again, but this time do them fully -- it's a unix convention that command line
// arguments have precedence over configuration file settings.

  optind = argc;
  for (j = 0; j < argc; j++)
    if (strcmp(argv[j], "--") == 0)
      optind = j;

  optCon = poptGetContext(NULL, optind, (const char **)argv, optionsTable, 0);
  poptSetOtherOptionHelp(optCon, "[OPTIONS]* ");

  /* Now do options processing, get portname */
  int tdebuglev = 0;
  while ((c = poptGetNextOpt(optCon)) >= 0) {
    switch (c) {
<<<<<<< HEAD
      case 'v':
        debuglev++;
        break;
      case 'S':
        if (strcmp(stuffing,"basic")==0)           		
          config.packet_stuffing = ST_basic;
        else if (strcmp(stuffing,"soxr")==0)
=======
    case 'v':
      tdebuglev++;
      break;
    case 't':
      if (config.timeout == 0) {
        config.dont_check_timeout = 1;
        config.allow_session_interruption = 1;
      } else {
        config.dont_check_timeout = 0;
        config.allow_session_interruption = 0;
      }
      break;
#ifdef CONFIG_METADATA
    case 'M':
      config.metadata_enabled = 1;
      break;
    case 'g':
      if (config.metadata_enabled == 0)
        die("If you want to get cover art, you must also select the --metadata-pipename option.");
      break;
#endif
    case 'S':
      if (strcmp(stuffing, "basic") == 0)
        config.packet_stuffing = ST_basic;
      else if (strcmp(stuffing, "soxr") == 0)
>>>>>>> 24b83145
#ifdef HAVE_LIBSOXR
        config.packet_stuffing = ST_soxr;
#else
        die("soxr option not available -- this version of shairport-sync was built without libsoxr "
            "support");
#endif
      else
        die("Illegal stuffing option \"%s\" -- must be \"basic\" or \"soxr\"", stuffing);
      break;
    }
  }
  if (c < -1) {
    die("%s: %s", poptBadOption(optCon, POPT_BADOPTION_NOALIAS), poptStrerror(c));
  }
<<<<<<< HEAD
  /* Print out options */
  
  debug(2,"statistics_requester status is %d.",config.statistics_requested);
  debug(2,"daemon status is %d.",config.daemonise);
  debug(2,"rtsp listening port is %d.",config.port);
  debug(2,"Shairport Sync player name is \"%s\".",config.apname);
  debug(2,"Audio Output name is \"%s\".",config.output_name);
  debug(2,"on-start action is \"%s\".",config.cmd_start);
  debug(2,"on-stop action is \"%s\".",config.cmd_stop);
  debug(2,"wait-cmd status is %d.",config.cmd_blocking);
  debug(2,"mdns backend \"%s\".",config.mdns_name);
  debug(2,"latency is %d.",config.userSuppliedLatency);
  debug(2,"AirPlayLatency is %d.",config.AirPlayLatency);
  debug(2,"iTunesLatency is %d.",config.iTunesLatency);
  debug(2,"forkedDaapdLatency is %d.",config.ForkedDaapdLatency);
  debug(2,"stuffing option is \"%s\".",stuffing);
  debug(2,"resync time is %d.",config.resyncthreshold);
  debug(2,"busy timeout time is %d.",config.timeout);
  debug(2,"tolerance is %d frames.",config.tolerance);
  debug(2,"password is \"%s\".",config.password);
  return optind+1;
=======
  if (tdebuglev!=0)
    debuglev = tdebuglev;
  return optind + 1;
>>>>>>> 24b83145
}

void signal_setup(void) {
  // mask off all signals before creating threads.
  // this way we control which thread gets which signals.
  // for now, we don't care which thread gets the following.
  sigset_t set;
  sigfillset(&set);
  sigdelset(&set, SIGINT);
  sigdelset(&set, SIGTERM);
  sigdelset(&set, SIGHUP);
  sigdelset(&set, SIGSTOP);
  sigdelset(&set, SIGCHLD);
  sigdelset(&set, SIGUSR2);
  pthread_sigmask(SIG_BLOCK, &set, NULL);

  // setting this to SIG_IGN would prevent signalling any threads.
  struct sigaction sa;
  memset(&sa, 0, sizeof(sa));
  sa.sa_flags = SA_SIGINFO;
  sa.sa_sigaction = &sig_ignore;
  sigaction(SIGUSR1, &sa, NULL);

  sa.sa_flags = SA_SIGINFO | SA_RESTART;
  sa.sa_sigaction = &sig_shutdown;
  sigaction(SIGINT, &sa, NULL);
  sigaction(SIGTERM, &sa, NULL);

  sa.sa_sigaction = &sig_disconnect_audio_output;
  sigaction(SIGUSR2, &sa, NULL);

  sa.sa_sigaction = &sig_connect_audio_output;
  sigaction(SIGHUP, &sa, NULL);

  sa.sa_sigaction = &sig_child;
  sigaction(SIGCHLD, &sa, NULL);
}

// forked daemon lets the spawner know it's up and running OK
// should be called only once!
void shairport_startup_complete(void) {
  if (config.daemonise) {
    //        daemon_ready();
  }
}

#ifdef USE_CUSTOM_PID_DIR

const char *pid_file_proc(void) {
#ifdef HAVE_ASPRINTF
  static char *fn = NULL;
  free(fn);
  asprintf(&fn, "%s/%s.pid", PIDDIR, daemon_pid_file_ident ? daemon_pid_file_ident : "unknown");
#else
  static char fn[8192];
  snprintf(fn, sizeof(fn), "%s/%s.pid", PIDDIR,
           daemon_pid_file_ident ? daemon_pid_file_ident : "unknown");
#endif

  return fn;
}
#endif

void exit_function() {
  if (config.cfg)
    config_destroy(config.cfg);
}

int main(int argc, char **argv) {

  daemon_set_verbosity(LOG_DEBUG);
  memset(&config, 0, sizeof(config)); // also clears all strings, BTW
  atexit(exit_function);

  // this is a bit weird, but apparently necessary
  char *basec = strdup(argv[0]);
  char *bname = basename(basec);
  appName = strdup(bname);
  free(basec);

  // set defaults
  strcpy(configuration_file_path, "/etc/");
  strcat(configuration_file_path, appName);
  strcat(configuration_file_path, ".conf");
  config.configfile = configuration_file_path;

  config.statistics_requested - 0; // don't print stats in the log
  config.latency = 88200;          // AirPlay. Is also reset in rtsp.c when play is about to start
  config.userSuppliedLatency = 0;  // zero means none supplied
  config.iTunesLatency = 99400;    // this seems to work pretty well for iTunes from Version 10 (?)
                                   // upwards-- two left-ear headphones, one from the iMac jack, one
                                   // from an NSLU2 running a cheap "3D Sound" USB Soundcard
  config.AirPlayLatency = 88200;   // this seems to work pretty well for AirPlay -- Syncs sound and
                                   // vision on AppleTV, but also used for iPhone/iPod/iPad sources
  config.ForkedDaapdLatency = 99400; // Seems to be right
  config.resyncthreshold = 441 * 5;  // this number of frames is 50 ms
  config.timeout = 120; // this number of seconds to wait for [more] audio before switching to idle.
  config.tolerance = 88; // this number of frames of error before attempting to correct it.
  config.buffer_start_fill = 220;
  config.port = 5000;
  config.packet_stuffing = ST_basic; // simple interpolation or deletion
  char hostname[100];
  gethostname(hostname, 100);
  config.apname = malloc(20 + 100);
  snprintf(config.apname, 20 + 100, "Shairport Sync on %s", hostname);
  set_requested_connection_state_to_output(
      1); // we expect to be able to connect to the output device
  config.audio_backend_buffer_desired_length = 6615; // 0.15 seconds.
  config.udp_port_base = 6001;
  config.udp_port_range = 100;

  /* Check if we are called with -V or --version parameter */
  if (argc >= 2 && ((strcmp(argv[1], "-V") == 0) || (strcmp(argv[1], "--version") == 0))) {
    print_version();
    exit(1);
  }

  /* Check if we are called with -h or --help parameter */
  if (argc >= 2 && ((strcmp(argv[1], "-h") == 0) || (strcmp(argv[1], "--help") == 0))) {
    usage(argv[0]);
    exit(1);
  }

  pid_t pid;

  /* Reset signal handlers */
  if (daemon_reset_sigs(-1) < 0) {
    daemon_log(LOG_ERR, "Failed to reset all signal handlers: %s", strerror(errno));
    return 1;
  }

  /* Unblock signals */
  if (daemon_unblock_sigs(-1) < 0) {
    daemon_log(LOG_ERR, "Failed to unblock all signals: %s", strerror(errno));
    return 1;
  }

#if USE_CUSTOM_LOCAL_STATE_DIR
  debug(1, "Locating localstatedir at \"%s\"", LOCALSTATEDIR);
  /* Point to a function to help locate where the PID file will go */
  daemon_pid_file_proc = pid_file_proc;
#endif

  /* Set indentification string for the daemon for both syslog and PID file */
  daemon_pid_file_ident = daemon_log_ident = daemon_ident_from_argv0(argv[0]);

  /* Check if we are called with -D or --disconnectFromOutput parameter */
  if (argc >= 2 &&
      ((strcmp(argv[1], "-D") == 0) || (strcmp(argv[1], "--disconnectFromOutput") == 0))) {
    if ((pid = daemon_pid_file_is_running()) >= 0) {
      if (kill(pid, SIGUSR2) != 0) { // try to send the signal
        daemon_log(LOG_WARNING,
                   "Failed trying to send disconnectFromOutput command to daemon pid: %d: %s", pid,
                   strerror(errno));
      }
    } else {
      daemon_log(LOG_WARNING,
                 "Can't send a disconnectFromOutput request -- Failed to find daemon: %s",
                 strerror(errno));
    }
    exit(1);
  }

  /* Check if we are called with -R or --reconnectToOutput parameter */
  if (argc >= 2 &&
      ((strcmp(argv[1], "-R") == 0) || (strcmp(argv[1], "--reconnectToOutput") == 0))) {
    if ((pid = daemon_pid_file_is_running()) >= 0) {
      if (kill(pid, SIGHUP) != 0) { // try to send the signal
        daemon_log(LOG_WARNING,
                   "Failed trying to send reconnectToOutput command to daemon pid: %d: %s", pid,
                   strerror(errno));
      }
    } else {
      daemon_log(LOG_WARNING, "Can't send a reconnectToOutput request -- Failed to find daemon: %s",
                 strerror(errno));
    }
    exit(1);
  }

  /* Check if we are called with -k or --kill parameter */
  if (argc >= 2 && ((strcmp(argv[1], "-k") == 0) || (strcmp(argv[1], "--kill") == 0))) {
    int ret;

    /* Kill daemon with SIGTERM */
    /* Check if the new function daemon_pid_file_kill_wait() is available, if it is, use it. */
    if ((ret = daemon_pid_file_kill_wait(SIGTERM, 5)) < 0)
      daemon_log(LOG_WARNING, "Failed to kill daemon: %s", strerror(errno));
    else
      daemon_pid_file_remove();
    return ret < 0 ? 1 : 0;
  }

  /* Check that the daemon is not running twice at the same time */
  if ((pid = daemon_pid_file_is_running()) >= 0) {
    daemon_log(LOG_ERR, "Daemon already running on PID file %u", pid);
    return 1;
  }

  // parse arguments into config
  int audio_arg = parse_options(argc, argv);

  // mDNS supports maximum of 63-character names (we append 13).
  if (strlen(config.apname) > 50)
    die("Supplied name too long (max 50 characters)");

  /* here, daemonise with libdaemon */

  if (config.daemonise) {
    /* Prepare for return value passing from the initialization procedure of the daemon process */
    if (daemon_retval_init() < 0) {
      daemon_log(LOG_ERR, "Failed to create pipe.");
      return 1;
    }

    /* Do the fork */
    if ((pid = daemon_fork()) < 0) {

      /* Exit on error */
      daemon_retval_done();
      return 1;

    } else if (pid) { /* The parent */
      int ret;

      /* Wait for 20 seconds for the return value passed from the daemon process */
      if ((ret = daemon_retval_wait(20)) < 0) {
        daemon_log(LOG_ERR, "Could not receive return value from daemon process: %s",
                   strerror(errno));
        return 255;
      }

      if (ret != 0)
        daemon_log(ret != 0 ? LOG_ERR : LOG_INFO, "Daemon returned %i as return value.", ret);
      return ret;

    } else { /* The daemon */

      /* Close FDs */
      if (daemon_close_all(-1) < 0) {
        daemon_log(LOG_ERR, "Failed to close all file descriptors: %s", strerror(errno));

        /* Send the error condition to the parent process */
        daemon_retval_send(1);
        goto finish;
      }

      /* Create the PID file */
      if (daemon_pid_file_create() < 0) {
        daemon_log(LOG_ERR, "Could not create PID file (%s).", strerror(errno));
        daemon_retval_send(2);
        goto finish;
      }

      /* Send OK to parent process */
      daemon_retval_send(0);
    }
    /* end libdaemon stuff */
  }

  signal_setup();

  // make sure the program can create files that group and world can read
  umask(S_IWGRP | S_IWOTH);

  config.output = audio_get_output(config.output_name);
  if (!config.output) {
    audio_ls_outputs();
    die("Invalid audio output specified!");
  }
  config.output->init(argc - audio_arg, argv + audio_arg);

  daemon_log(LOG_NOTICE, "startup");
  
  /* Print out options */

  debug(2, "statistics_requester status is %d.", config.statistics_requested);
  debug(2, "daemon status is %d.", config.daemonise);
  debug(2, "rtsp listening port is %d.", config.port);
  debug(2, "udp base port is %d.", config.udp_port_base);
  debug(2, "udp port range is %d.", config.udp_port_range);
  debug(2, "Shairport Sync player name is \"%s\".", config.apname);
  debug(2, "Audio Output name is \"%s\".", config.output_name);
  debug(2, "on-start action is \"%s\".", config.cmd_start);
  debug(2, "on-stop action is \"%s\".", config.cmd_stop);
  debug(2, "wait-cmd status is %d.", config.cmd_blocking);
  debug(2, "mdns backend \"%s\".", config.mdns_name);
  debug(2, "userSuppliedLatency is %d.", config.userSuppliedLatency);
  debug(2, "AirPlayLatency is %d.", config.AirPlayLatency);
  debug(2, "iTunesLatency is %d.", config.iTunesLatency);
  debug(2, "forkedDaapdLatency is %d.", config.ForkedDaapdLatency);
  debug(2, "stuffing option is \"%d\".", config.packet_stuffing);
  debug(2, "resync time is %d.", config.resyncthreshold);
  debug(2, "allow a session to be interrupted: %d.", config.allow_session_interruption);
  debug(2, "busy timeout time is %d.", config.timeout);
  debug(2, "tolerance is %d frames.", config.tolerance);
  debug(2, "password is \"%s\".", config.password);
  debug(2, "ignore_volume_control is %d.", config.ignore_volume_control);
  debug(2, "audio backend desired buffer length is %d.",
        config.audio_backend_buffer_desired_length);
  debug(2, "audio backend latency offset is %d.", config.audio_backend_latency_offset);
  
  char *realConfigPath = realpath(config.configfile,NULL);
  if (realConfigPath) {
    debug(2, "configuration file name \"%s\" resolves to \"%s\".", config.configfile,realConfigPath);
    free(realConfigPath);
  } else {
     debug(2, "configuration file name \"%s\" can not be resolved.", config.configfile);
  }   
#ifdef CONFIG_METADATA
  debug(2, "metdata enabled is %d.", config.metadata_enabled);
  debug(2, "metadata pipename is \"%s\".", config.metadata_pipename);
  debug(2, "get-coverart is %d.", config.get_coverart);
#endif

  uint8_t ap_md5[16];

#ifdef HAVE_LIBSSL
  MD5_CTX ctx;
  MD5_Init(&ctx);
  MD5_Update(&ctx, config.apname, strlen(config.apname));
  MD5_Final(ap_md5, &ctx);
#endif

#ifdef HAVE_LIBPOLARSSL
  md5_context tctx;
  md5_starts(&tctx);
  md5_update(&tctx, (unsigned char *)config.apname, strlen(config.apname));
  md5_finish(&tctx, ap_md5);
#endif
  memcpy(config.hw_addr, ap_md5, sizeof(config.hw_addr));
#ifdef CONFIG_METADATA
  metadata_init(); // create the metadata pipe if necessary
#endif
<<<<<<< HEAD
    memcpy(config.hw_addr, ap_md5, sizeof(config.hw_addr));
=======
>>>>>>> 24b83145

  rtsp_listen_loop();

  // should not reach this...
  shairport_shutdown();
finish:
  daemon_log(LOG_NOTICE, "Unexpected exit...");
  daemon_retval_send(255);
  daemon_pid_file_remove();
  return 1;
}<|MERGE_RESOLUTION|>--- conflicted
+++ resolved
@@ -153,88 +153,6 @@
 }
 
 void usage(char *progname) {
-<<<<<<< HEAD
-    printf("Usage: %s [options...]\n", progname);
-    printf("  or:  %s [options...] -- [audio output-specific options]\n", progname);
-
-    printf("\n");
-    printf("Mandatory arguments to long options are mandatory for short options too.\n");
-
-    printf("\n");
-    printf("Options:\n");
-    printf("    -h, --help              show this help\n");
-    printf("    -V, --version           show version information\n");
-    printf("    -v, --verbose           -v print debug information; -vv more; -vvv lots\n");
-    printf("    -p, --port=PORT         set RTSP listening port\n");
-    printf("    -a, --name=NAME         set advertised name\n");
-    printf("    -A, --AirPlayLatency=FRAMES set the latency for audio sent from an AirPlay device.\n");
-    printf("                            The default value is %u frames.\n", config.AirPlayLatency);
-    printf("    -i, --iTunesLatency=FRAMES set the latency for audio sent from iTunes 10 or later.\n");
-    printf("                            The default value is %u frames.\n", config.iTunesLatency);
-    printf("    -L, --latency=FRAMES    set the latency for audio sent from an unknown device\n");
-    printf("                            or from an old version of iTunes. Default is %d frames.\n",config.latency);
-    printf("    --forkedDaapdLatency=FRAMES set the latency for audio sent from forked-daapd.\n");
-    printf("    -S, --stuffing=MODE set how to adjust current latency to match desired latency \n");
-    printf("                            \"basic\" (default) inserts or deletes audio frames from packet frames with low processor overhead.\n");
-    printf("                            \"soxr\" uses libsoxr to minimally resample packet frames -- moderate processor overhead.\n");
-    printf("                            \"soxr\" option only available if built with soxr support.\n");
-    printf("    -d, --daemon            daemonise.\n");
-    printf("    -k, --kill              kill the existing shairport daemon.\n");
-    printf("    -D, --disconnectFromOutput  disconnect immediately from the output device.\n");
-    printf("    -R, --reconnectToOutput  reconnect to the output device.\n");
-    printf("    -B, --on-start=PROGRAM  run PROGRAM when playback is about to begin.\n");
-    printf("    -E, --on-stop=PROGRAM   run PROGRAM when playback has ended.\n");
-    printf("                            For -B and -E options, specify the full path to the program, e.g. /usr/bin/logger.\n");
-    printf("                            Executable scripts work, but must have #!/bin/sh (or whatever) in the headline.\n");
-    printf("    -w, --wait-cmd          wait until the -B or -E programs finish before continuing\n");
-    printf("    -o, --output=BACKEND    select audio output method\n");
-    printf("    -m, --mdns=BACKEND      force the use of BACKEND to advertize the service\n");
-    printf("                            if no mdns provider is specified,\n");
-    printf("                            shairport tries them all until one works.\n");
-    printf("    -r, --resync=THRESHOLD  resync if error exceeds this number of frames. Set to 0 to stop resyncing.\n");
-    printf("    -t, --timeout=SECONDS   go back to idle mode from play mode after a break in communications of this many seconds (default 120). Set to 0 never to exit play mode.\n");
-    printf("    --statistics            print some interesting statistics -- output to the logfile if running as a daemon.\n");
-    printf("    --tolerance=TOLERANCE   allow a synchronization error of TOLERANCE frames (default 88) before trying to correct it.\n");
-    printf("    --password=PASSWORD     require PASSWORD to connect. Default is not to require a password.\n");
-    printf("\n");
-    mdns_ls_backends();
-    printf("\n");
-    audio_ls_outputs();
-}
-
-int parse_options(int argc, char **argv) {
-  signed char    c;            /* used for argument parsing */
-  int     i = 0;        /* used for tracking options */
-  char    *stuffing = NULL;  /* used for picking up the stuffing option */
-  poptContext optCon;   /* context for parsing command-line options */
-  struct poptOption optionsTable[] = {
-    { "statistics", 0, POPT_ARG_NONE, &config.statistics_requested, 0, NULL},
-    { "version", 'V', POPT_ARG_NONE, NULL, 0, NULL},
-    { "verbose", 'v', POPT_ARG_NONE, NULL, 'v', NULL },
-    { "daemon", 'd', POPT_ARG_NONE, &config.daemonise, 0, NULL },
-    { "disconnectFromOutput", 'D', POPT_ARG_NONE, NULL, 0, NULL },
-    { "reconnectToOutput", 'R', POPT_ARG_NONE, NULL, 0, NULL },
-    { "kill", 'k', POPT_ARG_NONE, NULL, 0, NULL },
-    { "port", 'p', POPT_ARG_INT, &config.port, 0, NULL } ,
-    { "name", 'a', POPT_ARG_STRING, &config.apname, 0, NULL } ,
-    { "output", 'o', POPT_ARG_STRING, &config.output_name, 0, NULL } ,
-    { "on-start", 'B', POPT_ARG_STRING, &config.cmd_start, 0, NULL } ,
-    { "on-stop", 'E', POPT_ARG_STRING, &config.cmd_stop, 0, NULL } ,
-    { "wait-cmd", 'w', POPT_ARG_NONE, &config.cmd_blocking, 0, NULL } ,
-    { "mdns", 'm', POPT_ARG_STRING, &config.mdns_name, 0, NULL } ,
-    { "latency", 'L', POPT_ARG_INT, &config.userSuppliedLatency, 0, NULL } ,
-    { "AirPlayLatency", 'A', POPT_ARG_INT, &config.AirPlayLatency, 0, NULL } ,
-    { "iTunesLatency", 'i', POPT_ARG_INT, &config.iTunesLatency, 0, NULL } ,
-    { "forkedDaapdLatency", 0, POPT_ARG_INT, &config.ForkedDaapdLatency, 0, NULL } ,
-    { "stuffing", 'S', POPT_ARG_STRING, &stuffing, 'S', NULL } ,
-    { "resync", 'r', POPT_ARG_INT, &config.resyncthreshold, 0, NULL } ,
-    { "timeout", 't', POPT_ARG_INT, &config.timeout, 0, NULL } ,
-    { "password", 0, POPT_ARG_STRING, &config.password, 0, NULL } ,
-    { "tolerance", 0, POPT_ARG_INT, &config.tolerance, 0, NULL } ,
-    POPT_AUTOHELP
-    { NULL, 0, 0, NULL, 0 }
-  };
-=======
   printf("Usage: %s [options...]\n", progname);
   printf("  or:  %s [options...] -- [audio output-specific options]\n", progname);
   printf("\n");
@@ -303,9 +221,6 @@
 
 int parse_options(int argc, char **argv) {
   char *stuffing = NULL; /* used for picking up the stuffing option */
-  
->>>>>>> 24b83145
-  
   signed char c;      /* used for argument parsing */
   int i = 0;          /* used for tracking options */
   poptContext optCon; /* context for parsing command-line options */
@@ -584,15 +499,6 @@
   int tdebuglev = 0;
   while ((c = poptGetNextOpt(optCon)) >= 0) {
     switch (c) {
-<<<<<<< HEAD
-      case 'v':
-        debuglev++;
-        break;
-      case 'S':
-        if (strcmp(stuffing,"basic")==0)           		
-          config.packet_stuffing = ST_basic;
-        else if (strcmp(stuffing,"soxr")==0)
-=======
     case 'v':
       tdebuglev++;
       break;
@@ -618,7 +524,6 @@
       if (strcmp(stuffing, "basic") == 0)
         config.packet_stuffing = ST_basic;
       else if (strcmp(stuffing, "soxr") == 0)
->>>>>>> 24b83145
 #ifdef HAVE_LIBSOXR
         config.packet_stuffing = ST_soxr;
 #else
@@ -633,33 +538,9 @@
   if (c < -1) {
     die("%s: %s", poptBadOption(optCon, POPT_BADOPTION_NOALIAS), poptStrerror(c));
   }
-<<<<<<< HEAD
-  /* Print out options */
-  
-  debug(2,"statistics_requester status is %d.",config.statistics_requested);
-  debug(2,"daemon status is %d.",config.daemonise);
-  debug(2,"rtsp listening port is %d.",config.port);
-  debug(2,"Shairport Sync player name is \"%s\".",config.apname);
-  debug(2,"Audio Output name is \"%s\".",config.output_name);
-  debug(2,"on-start action is \"%s\".",config.cmd_start);
-  debug(2,"on-stop action is \"%s\".",config.cmd_stop);
-  debug(2,"wait-cmd status is %d.",config.cmd_blocking);
-  debug(2,"mdns backend \"%s\".",config.mdns_name);
-  debug(2,"latency is %d.",config.userSuppliedLatency);
-  debug(2,"AirPlayLatency is %d.",config.AirPlayLatency);
-  debug(2,"iTunesLatency is %d.",config.iTunesLatency);
-  debug(2,"forkedDaapdLatency is %d.",config.ForkedDaapdLatency);
-  debug(2,"stuffing option is \"%s\".",stuffing);
-  debug(2,"resync time is %d.",config.resyncthreshold);
-  debug(2,"busy timeout time is %d.",config.timeout);
-  debug(2,"tolerance is %d frames.",config.tolerance);
-  debug(2,"password is \"%s\".",config.password);
-  return optind+1;
-=======
   if (tdebuglev!=0)
     debuglev = tdebuglev;
   return optind + 1;
->>>>>>> 24b83145
 }
 
 void signal_setup(void) {
@@ -993,11 +874,6 @@
 #ifdef CONFIG_METADATA
   metadata_init(); // create the metadata pipe if necessary
 #endif
-<<<<<<< HEAD
-    memcpy(config.hw_addr, ap_md5, sizeof(config.hw_addr));
-=======
->>>>>>> 24b83145
-
   rtsp_listen_loop();
 
   // should not reach this...
