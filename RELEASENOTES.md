--- conflicted
+++ resolved
@@ -1,127 +1,44 @@
-<<<<<<< HEAD
-Version 3.1.7
-====
-=======
-Version 3.2d35
-====
-**Enhancements**
-* More cleaning up of the D-Bus and MPRIS interface messages -- they are quieter now.
-
-**Bug Fix**
-* Thanks are due to [yejun](https://github.com/yejun) for noticing and proposing a fix for the bug that dithering is left on when the volume control is ignored. Audio samples should pass through without alteration. (The fix was already in the `development` branch though.)
-
-Version 3.2d34
-====
-**Enhancements**
+Version 3.2drc1
+====
+**Enhancements**
+* Shairport Sync now offers an IPC interface via D-Bus. It provides an incomplete but functional MPRIS interface and also provides a native Shairport Sync interface. Both provide some metadata and some remote control. The native D-Bus interface permits remote control of the current AirPlay or iTunes client. It includes status information about whether the remote control connection is viable or not, i.e. whether it can still be used to control the client. A remote control connection to the audio client becomes valid when the client starts AirPlaying to Shairport Sync. The connections remains valid until the audio source deselects Shairport Sync for AirPlay, or until the client disappears, or until another client starts AirPlaying to Shairport Sync. After 15 minutes of inactivity, the remote contol connection will be dropped. 
+* OpenBSD compatibility. Shairport Sync now compiles on OpenBSD - please consult the OpenBSD note for details.
+* A new `general` option `volume_control_profile`, for advanced use only, with two options: `"standard"` which uses the standard volume control profile -- this has a higher transfer profile at low volumes and a lower transfer profile at high volumes --  or `"flat"` which uses a uniform transfer profile to linearly scale the output mixer's dB according to the AirPlay volume.
+* Some DACs have a feature that the lowest permissible "attenuation" value that the built-in hardware mixer can be set to is not an attenuation value at all – it is in fact a command to mute the output completely. Shairport Sync has always checked for this feature, basically in order to ignore it when getting the true range of attenuation values offered by the mixer.
+However, with this enhancement, Shairport Sync can actually use this feature to mute the output where appropriate.
+* Added compatibility with [Swinsian](https://swinsian.com), a Mac music player.
+
+**Bug Fixes**
+* Better AirPlay synchronisation. Older versions of Shairport Sync added an 11,025 frame (0.25 seconds) offset to all the latencies negotiated with the sender. This seems now  incorrect for AirPlay sources. Accordingly, the logic Shairport Sync uses to determine the extra delay has been revised. The result is better sync with videos, e.g, YouTube, while iTunes and ForkedDaapd synchronisation is unaffected.
+* Much faster termination of a play session, leading to increased stability playing YouTube audio, etc.
+* Improved resynchronisation logic should improve performance with slow-to-download YouTube videos.
+* Dithering is now off when ignore_volume_control is true. Thanks to [yejun](https://github.com/yejun) for working on this.
 * Better compatibility with TuneBlade -- Shairport Sync honours the latency settings properly now.
-* Big cleanup of D-Bus and MPRIS interface messages -- it's a lot less noisy. More to be done here.
-* The brokey YouTube iOS app, which generates a great deal of invalid metadata (do they even know?), is handled a bit better. If valid metadata is there, Shairport Sync can process it.
-* `clip` and `svip` messages are now only emitted for a play connection, not for all connections (e.g. connections that just enquire if the service is present).
-* `pfls` and `prsm` messages are less frequent, especially when a play session starts.
-
-**Other Developments**
+* Fix timing error when using Airfoil as a source.
+* Better handling of missing timing packets.
+* Shairport Sync will now log an unexpectedy dropped or faulty RTSP connection. This might be useful on noisy networks.
+* Better volume level continuity. In recent versions of iOS (11.2) and mac OS (10.13.2), when play is resumed after a pause, the volume level is not always restored, and, if software volume control is being used, Shairport Sync plays at full volume. This issue has been addressed by storing the last airplay volume setting when a play session ends and using it as a default when a new play session begins.
+* Better mixer compatibility. A bug in the hardware volume control affected output devices that have hardware mixers but that do not allow the volume to be set in dB. One example is the Softvol plugin in ALSA. Shairport Sync failed silently when presented with such a device when hardware volume control is enabled: the volume events have no effect. The bug has been fixed by adding two missing lines of code to the `init()` function in `audio_alsa.c`. Thanks to [Jakub Nabaglo](https://github.com/nbgl) for finding and fixing the bug.
+* A number of bug fixes due to [belboj](https://github.com/belboj). Many thanks for these!
+* Enhancements to the handling of quit requests by threads, thanks(again) to [belboj](https://github.com/belboj)!
+
+**Other Changes**
+* `clip` and `svip` metadata messages are now only generated for a play connection, not for all connections (e.g. connections that just enquire if the service is present).
+* `pfls` and `prsm` metadata messages are less frequent, especially when a play session starts.
 * Shairport Sync now uses about an extra half megabyte of RAM for compatability with TuneBlade's option to have a very long latency -- up to five seconds.
-
-Version 3.2d33
-====
-A new metadata token -- `'pffr'` -- is emitted when the First Frame of a play session has been Received. Not sure we'll keep it...
-
-Version 3.2d30
-====
-**Enhancements**
-* A "native" D-Bus Remote Control permits remote control of the current AirPlay or iTunes client. It includes status information about whether the remote control connection is viable or not, i.e. whether it can still be used to control the client.
-A remote control connection to the audio client becomes valid when the client starts AirPlaying to Shairport Sync. The connections remains valid until the audio source deselects Shairport Sync for AirPlay, or until the client disappears, or until another client starts AirPlaying to Shairport Sync. It is likely that a time limit will be put on this, so that after, say, 30 minutes of inactivity, the reomte contol connection will be dropped.
-
-Version 3.2d29
-====
-**Enhancements**
-* CAR INSTALL and OPENBSD notes added.
-* A barebones "native" D-Bus interface for Shairport Sync permitting control of some diagnostic settings. To be expanded...
-* A partly implemented MPRIS control interface including  play/pause/next/previous/volume and some metadata.
-* Remote control of an iTunes source including play/pause/next/previous/volume.
-* Remote control of an AirPlay source including play/pause/next/previous.
-
-Version 3.2d28
-====
-Continuing the experiments with D-Bus and related DACP support. In this revision, an attempt is made to control the amount of scanning the system does to maintain up-to-date information about a DACP source. As before, please note that the implementation is likely to change greatly or be removed at any time.
-
-**Enhancements**
-* Barebones support added for OpenBSD compilation.
 * Only ask for missing packets to be resent once, and if any error occurs making the request, stop for 10 seconds.
 * Include the `-pthread` flag -- including the pthread library with `-lpthread` isn't always enough.
-
-Version 3.2d26
-====
-
-**Enhancements**
+* Add optional timing annotations to debug messages -- see the new settings in the diagnostic stanza of the configuration file.
+
+**Updated Documentation**
+* CAR INSTALL and OPENBSD notes added.
 * Improvements in the documentation relating to scripts -- thanks to [Niklas Janz](https://github.com/Alphakilo).
-* Add optional timing annotations to debug messages -- see the new settings in the diagnostic stanza of the configuration file.
-
-**Bug Fixes**
-* Ensure the TEARDOWN of a play session is not delayed by a long sleep timer.
-* Allow more than one ANNOUNCE packet for the same play session. Honour the settings in the most recent one.
-* Move the creation and calling of a player thread from the SETUP handler to the RECORD handler.
-* When closing an ALSA sound device, don't wait for any remaining audio to be output with `snd_pcm_drain`; instead, just drop all remaining frame using `snd_pcm_drop`.
-* TEARDOWN should complete in less than 50 ms.
-
-Version 3.2d25
-====
-**Enhancement**
-* Better handling of missing timing packets.
-* Improved resnchronisation logic should improve performance with slow-to-download YouTube videos.
-* Shairport Sync will now log an unexpectedy dropped or faulty RTSP connection. This might be useful on noisy networks.
-
-Version 3.2d24
-====
-**New Feature**
-* A new `general` option `volume_control_profile`, for advanced use only, with two options: `"standard"` which uses the standard volume control profile -- this has a higher transfer profile at low volumes and a lower transfer profile at high volumes --  or `"flat"` which uses a uniform transfer profile to linearly scale the output mixer's dB according to the AirPlay volume.
-
-Version 3.2d23
-====
-Continuing the experiments with D-Bus and related DACP support.
-
-**Enhancement**
-* Some DACs have a feature that the lowest permissible "attenuation" value that the built-in hardware mixer can be set to is not an attenuation value at all – it is in fact a command to mute the output completely. Shairport Sync has always checked for this feature, basically in order to ignore it when getting the true range of attenuation values offered by the mixer.
-However, with this enhancement, Shairport Sync can actually use this feature to mute the output where appropriate.
-
-Version 3.2d22
-====
-Continuing the experiments with D-Bus and related DACP support.
-
-**Bug Fix**
-* Fix timing error when using Airfoil as a source.
-
-Version 3.2d21
-====
-Continuing the experiments with D-Bus and related DACP support. In this revision, [tinyhttp](https://github.com/mendsley/tinyhttp) is now used for sending and retrieving DACP information. Many thanks to [Matthew Endsley](https://github.com/mendsley) for this work on tinyhttp.
-As before, please note that the implementation is likely to change greatly or be removed at any time.
-
-Version 3.2d20
-====
-**Bug Fix**
-* Fix silly seg-fault bug in 3.2d19, activated when a DACP record was withdrawn.
-
-Version 3.2d19
-====
-**Enhancement**
-* Add compatibility with [Swinsian](https://swinsian.com), a Mac music player.
-
-Version 3.2d18
-====
-**Bug Fix**
-* In recent versions of iOS (11.2) and mac OS (10.13.2), when play is resumed after a pause, the volume level is not always restored, and, if software volume control is being used, Shairport Sync plays at full volume. This issue has been addressed by storing the last airplay volume setting when a play session ends and using it as a default when a new play session begins. (This is a more generalised solution than in 3.2d16.)
-* Better AirPlay synchronisation. Older versions of Shairport Sync added an 11,025 frame (0.25 seconds) offset to all the latencies agreed with the sender. This seems now only to be correct for iTunes and ForkedDaapd sources, but incorrect for AirPlay sources. Accordingly, the offset is only added for iTunes and ForkedDaapd. The result is better sync with videos, e.g, YouTube, etc. while iTunes and ForkedDaapd synchronisation is unaffected.
->>>>>>> 1881beb5
-
-**Bug Fixes**
-* In recent versions of iOS (11.2) and mac OS (10.13.2), when play is resumed after a pause, the volume level is not always restored, and, if software volume control is being used, Shairport Sync plays at full volume. This issue has been addressed by storing the last airplay volume setting when a play session ends and using it as a default when a new play session begins.
-* Better AirPlay synchronisation. Older versions of Shairport Sync added an 11,025 frame (0.25 seconds) offset to all the latencies negotiated with the sender. This seems now only to be correct for iTunes and ForkedDaapd sources, but incorrect for AirPlay sources. Accordingly, the offset is only added for iTunes and ForkedDaapd. The result is better sync with videos, e.g, YouTube, while iTunes and ForkedDaapd synchronisation is unaffected.
-* A bug in the hardware volume control affected output devices that have hardware mixers but that do not allow the volume to be set in dB. One example is the Softvol plugin in ALSA. Shairport Sync failed silently when presented with such a device when hardware volume control is enabled: the volume events have no effect. The bug has been fixed by adding two missing lines of code to the `init()` function in `audio_alsa.c`. Thanks to [Jakub Nabaglo](https://github.com/nbgl) for finding and fixing the bug.
-* A number of bug fixes due to [belboj](https://github.com/belboj). Many thanks for these!
-* Enhancements to the handling of quit requests by threads, thanks(again) to [belboj](https://github.com/belboj)!
-
-**Other Stuff**
 * Typo fix! Thanks to [corbinsantin](https://github.com/corbinsantin).
+
+
+
+Version 3.1.7
+====
 * Stable 3.1.5 and 3.1.6 skipped to synchronise the shairport-sync.spec file contents with the release.
 
 **Enhancement**
@@ -135,18 +52,9 @@
 * The version of `tinysvcmdns` bundled in Shairport Sync has a buffer overflow bug: *"An exploitable heap overflow vulnerability exists in the tinysvcmdns library version 2016-07-18. A specially crafted packet can make the library overwrite an arbitrary amount of data on the heap with attacker controlled values. An attacker needs send a dns packet to trigger this vulnerability."* The vulnerability is addressed  by additional checking on packet sizes. See also [CVE-2017-12087](https://bugs.launchpad.net/bugs/cve/2017-12087) and [Vulnerability in tinysvcmdns](https://bugs.launchpad.net/ubuntu/+source/shairport-sync/+bug/1729668).
 Thanks and [Chris Boot](https://github.com/bootc) for fixing this bug.
 
-<<<<<<< HEAD
-=======
-Version 3.2d12
-====
-Experimenting with an [MPRIS](https://specifications.freedesktop.org/mpris-spec/latest/)-compatible D-Bus interface. A very small number of features have a tentative implementation. As with the Shairport Sync D-Bus interface, please note that the implementation is likely to change greatly or be removed at any time.
-
-Continuing the experiments with D-Bus support, Shairport Sync can now be compiled to have a D-Bus presence on the D-Bus system bus. It presents a small number of properties and can execute a method call which sends a command string to the audio source's DACP port. As before, please note that the implementation is likely to change greatly or be removed at any time.
-
 **Enhancement**
 * The metadata output stream can include a `dapo` message carrying the DACP port number to be used when communicating with the DACP remote control. This might be useful because the port number is actually pretty hard to find and requires the use of asynchronous mdns operations. You must be using the Avahi mdns back end.
 
->>>>>>> 1881beb5
 **Bug Fix**
 
 * Somewhere in version 3.x, the `softvol` plugin got broken as the volume change is not applied anymore. Turned out that, for the `softvol` plugin, no `volume()` and `parameters()` are defined. Thanks to [Jörg Krause](https://github.com/joerg-krause) for locating and fixing this bug.
@@ -157,14 +65,6 @@
 **Bug Fixes**
 * Fixed a bug that prevented Shairport Sync from starting automatically on systems using the System V startup system (e.g. Ubuntu 14.04). The problem was that the directory to be used – `/var/run/shairport-sync/` – was deleted on power down and needed to be recreated on startup. In it's absence, Shairport Sync would not start and would report a mysterious daemon error \#2.
 
-<<<<<<< HEAD
-=======
-Version 3.2d7
-====
-This introduces a very experimental [D-Bus](https://en.wikipedia.org/wiki/D-Bus) interface to Shairport Sync. At present, in a very ad-hoc trial arrangement, Shairport Sync provides a system bus D-Bus service enabling a program to get and set Volume, to enable and disable the Loundness Filter and to get and set the Loundness Filter threshold (remember, BTW, the Loudness filter only works with software-based volume control). The implementation is likely to change greatly or be removed at any time. Tested on Ubuntu 16.04 and on Raspbian Stretch.
-Two extra configuration options are provided: `--with-dbus` and `--with-dbus-test-client`. (BTW, the test client is never installed, merely compiled.)
-
->>>>>>> 1881beb5
 Version 3.1.2
 ====
 
