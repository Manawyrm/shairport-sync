--- conflicted
+++ resolved
@@ -150,33 +150,8 @@
           debug(1, "Audio Receiver -- Retransmitted Audio Data Packet %u received.", seqno);
         }
 
-<<<<<<< HEAD
-    ssize_t plen = nread;
-    uint8_t type = packet[1] & ~0x80;
-    if (type == 0x60 || type == 0x56) { // audio data / resend
-      pktp = packet;
-      if (type == 0x56) {
-        pktp += 4;
-        plen -= 4;
-        debug(3,"resent packet %u received in audio port.",ntohs(*(uint16_t *)(pktp + 2)));
-      }
-      seq_t seqno = ntohs(*(uint16_t *)(pktp + 2));
-      // increment last_seqno and see if it's the same as the incoming seqno
-
-      if (last_seqno == -1)
-        last_seqno = seqno;
-      else {
-        last_seqno = (last_seqno + 1) & 0xffff;
-        // if (seqno != last_seqno)
-        //  debug(3, "RTP: Packets out of sequence: expected: %d, got %d.", last_seqno, seqno);
-        last_seqno = seqno; // reset warning...
-      }
-      uint32_t actual_timestamp = ntohl(*(uint32_t *)(pktp + 4));      
-      int64_t timestamp = monotonic_timestamp(actual_timestamp, conn);
-=======
         uint32_t actual_timestamp = ntohl(*(uint32_t *)(pktp + 4));
         int64_t timestamp = monotonic_timestamp(actual_timestamp, conn);
->>>>>>> 49d5486d
 
         // if (packet[1]&0x10)
         //	debug(1,"Audio packet Extension bit set.");
@@ -184,16 +159,6 @@
         pktp += 12;
         plen -= 12;
 
-<<<<<<< HEAD
-      // check if packet contains enough content to be reasonable
-      if (plen >= 16) {
-        player_put_packet(seqno, actual_timestamp, timestamp, pktp, plen, conn);
-        continue;
-      }
-      if (type == 0x56 && seqno == 0) {
-        debug(2, "resend-related request packet received, ignoring.");
-        continue;
-=======
         // check if packet contains enough content to be reasonable
         if (plen >= 16) {
           if ((config.diagnostic_drop_packet_fraction == 0.0) ||
@@ -209,7 +174,6 @@
         }
         debug(1, "Audio receiver -- Unknown RTP packet of type 0x%02X length %d seqno %d", type,
               nread, seqno);
->>>>>>> 49d5486d
       }
       warn("Audio receiver -- Unknown RTP packet of type 0x%02X length %d.", type, nread);
     } else {
@@ -423,84 +387,6 @@
           } else {
             debug(3, "Too-short retransmitted audio packet received in control port, ignored.");
           }
-<<<<<<< HEAD
-        }
-
-        pthread_mutex_lock(&conn->reference_time_mutex);
-
-        // this is for debugging
-        // uint64_t old_remote_reference_time = conn->remote_reference_timestamp_time;
-        // int64_t old_reference_timestamp = conn->reference_timestamp;
-        // int64_t old_latency_delayed_timestamp = conn->latency_delayed_timestamp;
-        conn->remote_reference_timestamp_time = remote_time_of_sync;
-        conn->reference_timestamp_time =
-            remote_time_of_sync - conn->local_to_remote_time_difference;
-        conn->reference_timestamp = sync_rtp_timestamp;
-        conn->latency_delayed_timestamp = rtp_timestamp_less_latency;
-        pthread_mutex_unlock(&conn->reference_time_mutex);
-
-        // this is for debugging
-        /*
-        uint64_t time_difference = remote_time_of_sync - old_remote_reference_time;
-        int64_t reference_frame_difference = sync_rtp_timestamp - old_reference_timestamp;
-        int64_t delayed_frame_difference = rtp_timestamp_less_latency -
-        old_latency_delayed_timestamp;
-
-        if (old_remote_reference_time)
-          debug(1,"Time difference: %" PRIu64 " reference and delayed frame differences: %" PRId64 "
-        and %" PRId64 ", giving rates of %f and %f respectively.",
-            (time_difference*1000000)>>32,reference_frame_difference,delayed_frame_difference,(1.0*(reference_frame_difference*10000000))/((time_difference*10000000)>>32),(1.0*(delayed_frame_difference*10000000))/((time_difference*10000000)>>32));
-        else
-          debug(1,"First sync received");
-        */
-
-        // debug(1,"New Reference timestamp and timestamp time...");
-        // get estimated remote time now
-        // remote_time_now = local_time_now + local_to_remote_time_difference;
-
-        // debug(1,"Sync Time is %lld us late (remote
-        // times).",((remote_time_now-remote_time_of_sync)*1000000)>>32);
-        // debug(1,"Sync Time is %lld us late (local
-        // times).",((local_time_now-reference_timestamp_time)*1000000)>>32);
-      } else {
-        debug(1, "Sync packet received before we got a timing packet back.");
-      }
-    } else {
-      uint8_t type = packet[1] & ~0x80;
-      if ((type == 0x60) || (type == 0x56)) { // audio data / resent audio data in the control path -- whaale only?
-        pktp = packet;
-        
-        if (type == 0x56) { // resent audio data in the control path -- whaale only?
-          // debug(1, "Control Port -- Retransmitted Audio Data Packet received.");
-          pktp = packet + 4;
-          plen -= 4;
-        } 
-        
-        seq_t seqno = ntohs(*(uint16_t *)(pktp + 2));
-        if (type==0x56)
-          debug(3,"Resent audio packet %u received in the control port.",seqno);
-        else
-          debug(1,"Audio packet %u received in the control port.",seqno);
-        uint32_t actual_timestamp = ntohl(*(uint32_t *)(pktp + 4));
-        
-        int64_t timestamp = monotonic_timestamp(actual_timestamp, conn);
-
-        pktp += 12;
-        plen -= 12;
-
-        // check if packet contains enough content to be reasonable
-
-        if (plen >= 16) {
-          player_put_packet(seqno, actual_timestamp, timestamp, pktp, plen, conn);
-          continue;
-        } else {
-          debug(3, "Too-short retransmitted audio packet received in control port, ignored.");
-        }
-      } else {
-        debug(1, "Control Port -- Unknown RTP packet of type 0x%02X length %d, ignored.", packet[1],
-              nread);
-      }
-=======
         } else
           debug(1, "Control Receiver -- Unknown RTP packet of type 0x%02X length %d, ignored.",
                 packet[1], nread);
@@ -509,7 +395,6 @@
       }
     } else {
       debug(1, "Control Receiver -- error receiving a packet.");
->>>>>>> 49d5486d
     }
   }
 
