/*
 * Slave-clocked ALAC stream player. This file is part of Shairport.
 * Copyright (c) James Laird 2011, 2013
 * All rights reserved.
 *
 * Modifications for audio synchronisation
 * and related work, copyright (c) Mike Brady 2014
 * All rights reserved.
 *
 * Permission is hereby granted, free of charge, to any person
 * obtaining a copy of this software and associated documentation
 * files (the "Software"), to deal in the Software without
 * restriction, including without limitation the rights to use,
 * copy, modify, merge, publish, distribute, sublicense, and/or
 * sell copies of the Software, and to permit persons to whom the
 * Software is furnished to do so, subject to the following conditions:
 *
 * The above copyright notice and this permission notice shall be
 * included in all copies or substantial portions of the Software.
 *
 * THE SOFTWARE IS PROVIDED "AS IS", WITHOUT WARRANTY OF ANY KIND,
 * EXPRESS OR IMPLIED, INCLUDING BUT NOT LIMITED TO THE WARRANTIES
 * OF MERCHANTABILITY, FITNESS FOR A PARTICULAR PURPOSE AND
 * NONINFRINGEMENT. IN NO EVENT SHALL THE AUTHORS OR COPYRIGHT
 * HOLDERS BE LIABLE FOR ANY CLAIM, DAMAGES OR OTHER LIABILITY,
 * WHETHER IN AN ACTION OF CONTRACT, TORT OR OTHERWISE, ARISING
 * FROM, OUT OF OR IN CONNECTION WITH THE SOFTWARE OR THE USE OR
 * OTHER DEALINGS IN THE SOFTWARE.
 */

#include <stdio.h>
#include <stdlib.h>
#include <unistd.h>
#include <string.h>
#include <sys/types.h>
#include <pthread.h>
#include <math.h>
#include <sys/stat.h>
#include <signal.h>
#include <sys/syslog.h>
#include <assert.h>
#include <fcntl.h>
#include <stdlib.h>
#include <errno.h>
#include <limits.h>

#include "config.h"

#ifdef HAVE_LIBPOLARSSL
#include <polarssl/aes.h>
#include <polarssl/havege.h>
#endif

#ifdef HAVE_LIBSSL
#include <openssl/aes.h>
#endif

#ifdef HAVE_LIBSOXR
#include <soxr.h>
#endif

#include "common.h"
#include "player.h"
#include "rtp.h"
#include "rtsp.h"

#include "alac.h"

// parameters from the source
static unsigned char *aesiv;
#ifdef HAVE_LIBSSL
static AES_KEY aes;
#endif
static int sampling_rate, frame_size;

#define FRAME_BYTES(frame_size) (4 * frame_size)
// maximal resampling shift - conservative
#define OUTFRAME_BYTES(frame_size) (4 * (frame_size + 3))

#ifdef HAVE_LIBPOLARSSL
static aes_context dctx;
#endif

static pthread_t player_thread;
static int please_stop;
static int encrypted; // Normally the audio is encrypted, but it may not be

static int connection_state_to_output; // if true, then play incoming stuff; if false drop everything

static alac_file *decoder_info;

// debug variables
static int late_packet_message_sent;
static uint64_t packet_count = 0;
static int32_t last_seqno_read;

// interthread variables
static int fix_volume = 0x10000;
static pthread_mutex_t vol_mutex = PTHREAD_MUTEX_INITIALIZER;

// default buffer size
// needs to be a power of 2 because of the way BUFIDX(seqno) works
#define BUFFER_FRAMES 512
#define MAX_PACKET 2048

// DAC buffer occupancy stuff
#define DAC_BUFFER_QUEUE_MINIMUM_LENGTH 5000

typedef struct audio_buffer_entry { // decoded audio packets
  int ready;
  uint32_t timestamp;
  seq_t sequence_number;
  signed short *data;
} abuf_t;
static abuf_t audio_buffer[BUFFER_FRAMES];
#define BUFIDX(seqno) ((seq_t)(seqno) % BUFFER_FRAMES)

// mutex-protected variables
static seq_t ab_read, ab_write;
static int ab_buffering = 1, ab_synced = 0;
static uint32_t first_packet_timestamp = 0;
static int flush_requested = 0;
static uint32_t flush_rtp_timestamp;
static uint64_t time_of_last_audio_packet;
static int shutdown_requested;

// mutexes and condition variables
static pthread_mutex_t ab_mutex = PTHREAD_MUTEX_INITIALIZER;
static pthread_mutex_t flush_mutex = PTHREAD_MUTEX_INITIALIZER;
static pthread_cond_t flowcontrol;

static int64_t first_packet_time_to_play, time_since_play_started; // nanoseconds

static audio_parameters audio_information;

// stats
static uint64_t missing_packets, late_packets, too_late_packets, resend_requests;

static void ab_resync(void) {
  int i;
  for (i = 0; i < BUFFER_FRAMES; i++) {
    audio_buffer[i].ready = 0;
    audio_buffer[i].sequence_number = 0;
  }
  ab_synced = 0;
  last_seqno_read = -1;
  ab_buffering = 1;
}

// the sequence number is a 16-bit unsigned number which wraps pretty often
// to work out if one seqno is 'after' another therefore depends whether wrap has occurred
// this function works out the actual ordinate of the seqno, i.e. the distance up from
// the zeroth element, at ab_read, taking due account of wrap.

static inline seq_t SUCCESSOR(seq_t x) {
  uint32_t p = x & 0xffff;
  p += 1;
  p = p & 0xffff;
  return p;
}

static inline seq_t PREDECESSOR(seq_t x) {
  uint32_t p = (x & 0xffff) + 0x10000;
  p -= 1;
  p = p & 0xffff;
  return p;
}

// anything with ORDINATE in it must be proctected by the ab_mutex
static inline int32_t ORDINATE(seq_t x) {
  int32_t p = x & 0xffff;
  int32_t q = ab_read & 0x0ffff;
  int32_t t = (p + 0x10000 - q) & 0xffff;
  // we definitely will get a positive number in t at this point, but it might be a
  // positive alias of a negative number, i.e. x might actually be "before" ab_read
  // So, if the result is greater than 32767, we will assume its an
  // alias and subtract 65536 from it
  if (t >= 32767) {
    // debug(1,"OOB: %u, ab_r: %u, ab_w: %u",x,ab_read,ab_write);
    t -= 65536;
  }
  return t;
}

// wrapped number between two seq_t.
int32_t seq_diff(seq_t a, seq_t b) {
  int32_t diff = ORDINATE(b) - ORDINATE(a);
  return diff;
}

// the sequence numbers will wrap pretty often.
// this returns true if the second arg is after the first
static inline int seq_order(seq_t a, seq_t b) {
  int32_t d = ORDINATE(b) - ORDINATE(a);
  return d > 0;
}

static inline seq_t seq_sum(seq_t a, seq_t b) {
  uint32_t p = a & 0xffff;
  uint32_t q = b & 0x0ffff;
  uint32_t r = (a + b) & 0xffff;
  return r;
}

// now for 32-bit wrapping in timestamps

// this returns true if the second arg is strictly after the first
// on the assumption that the gap between them is never greater than (2^31)-1
// Represent a and b in 64 bits
static inline int seq32_order(uint32_t a, uint32_t b) {
  if (a == b)
    return 0;
  int64_t A = a & 0xffffffff;
  int64_t B = b & 0xffffffff;
  int64_t C = B - A;
  // if bit 31 is set, it means either b is before (i.e. less than) a or
  // b is (2^31)-1 ahead of a.

  // If we assume the gap between b and a should never reach 2 billion, then
  // bit 31 == 0 means b is strictly after a
  return (C & 0x80000000) == 0;
}

static void alac_decode(short *dest, uint8_t *buf, int len) {
  unsigned char packet[MAX_PACKET];
  unsigned char packetp[MAX_PACKET];
  assert(len <= MAX_PACKET);
  int outsize;

  if (encrypted) {
    unsigned char iv[16];
    int aeslen = len & ~0xf;
    memcpy(iv, aesiv, sizeof(iv));
#ifdef HAVE_LIBPOLARSSL
    aes_crypt_cbc(&dctx, AES_DECRYPT, aeslen, iv, buf, packet);
#endif
#ifdef HAVE_LIBSSL
    AES_cbc_encrypt(buf, packet, aeslen, &aes, iv, AES_DECRYPT);
#endif
    memcpy(packet + aeslen, buf + aeslen, len - aeslen);
    alac_decode_frame(decoder_info, packet, dest, &outsize);
  } else {
    alac_decode_frame(decoder_info, buf, dest, &outsize);
  }
  if (outsize!=FRAME_BYTES(frame_size)) {
    if(outsize<FRAME_BYTES(frame_size)) {
      debug(1,"Output from alac_decode is smaller than expected. Encrypted = %d.",encrypted);
    } else {
      debug(1,"OUtput from alac_decode larger than expected -- truncated, but buffer overflow possible! Encrypted = %d.",encrypted);
    }
  }
}

static int init_decoder(int32_t fmtp[12]) {
  alac_file *alac;

  frame_size = fmtp[1]; // stereo samples
  sampling_rate = fmtp[11];

  int sample_size = fmtp[3];
  if (sample_size != 16)
    die("only 16-bit samples supported!");

  alac = alac_create(sample_size, 2);
  if (!alac)
    return 1;
  decoder_info = alac;

  alac->setinfo_max_samples_per_frame = frame_size;
  alac->setinfo_7a = fmtp[2];
  alac->setinfo_sample_size = sample_size;
  alac->setinfo_rice_historymult = fmtp[4];
  alac->setinfo_rice_initialhistory = fmtp[5];
  alac->setinfo_rice_kmodifier = fmtp[6];
  alac->setinfo_7f = fmtp[7];
  alac->setinfo_80 = fmtp[8];
  alac->setinfo_82 = fmtp[9];
  alac->setinfo_86 = fmtp[10];
  alac->setinfo_8a_rate = fmtp[11];
  alac_allocate_buffers(alac);
  return 0;
}

static void free_decoder(void) { alac_free(decoder_info); }

static void init_buffer(void) {
  int i;
  for (i = 0; i < BUFFER_FRAMES; i++)
    audio_buffer[i].data = malloc(OUTFRAME_BYTES(frame_size));
  ab_resync();
}

static void free_buffer(void) {
  int i;
  for (i = 0; i < BUFFER_FRAMES; i++)
    free(audio_buffer[i].data);
}

void player_put_packet(seq_t seqno, uint32_t timestamp, uint8_t *data, int len) {

  pthread_mutex_lock(&ab_mutex);
  packet_count++;
  time_of_last_audio_packet = get_absolute_time_in_fp();
  if (connection_state_to_output) { // if we are supposed to be processing these packets

//    if (flush_rtp_timestamp != 0)
//    	debug(1,"Flush_rtp_timestamp is %u",flush_rtp_timestamp);

    if ((flush_rtp_timestamp != 0) &&
        ((timestamp == flush_rtp_timestamp) || seq32_order(timestamp, flush_rtp_timestamp))) {
      debug(2, "Dropping flushed packet in player_put_packet, seqno %u, timestamp %u, flushing to "
               "timestamp: %u.",
            seqno, timestamp, flush_rtp_timestamp);
    } else {
      if ((flush_rtp_timestamp != 0x0) &&
          (!seq32_order(timestamp,
                        flush_rtp_timestamp))) // if we have gone past the flush boundary time
        flush_rtp_timestamp = 0x0;

      abuf_t *abuf = 0;

      if (!ab_synced) {
        debug(2, "syncing to seqno %u.", seqno);
        ab_write = seqno;
        ab_read = seqno;
        ab_synced = 1;
      }
      if (ab_write == seqno) { // expected packet
        abuf = audio_buffer + BUFIDX(seqno);
        ab_write = SUCCESSOR(seqno);
      } else if (seq_order(ab_write, seqno)) { // newer than expected
        // if (ORDINATE(seqno)>(BUFFER_FRAMES*7)/8)
        // debug(1,"An interval of %u frames has opened, with ab_read: %u, ab_write: %u and seqno:
        // %u.",seq_diff(ab_read,seqno),ab_read,ab_write,seqno);
        int32_t gap = seq_diff(ab_write, PREDECESSOR(seqno)) + 1;
        if (gap <= 0)
          debug(1, "Unexpected gap size: %d.", gap);
        int i;
        for (i = 0; i < gap; i++) {
          abuf = audio_buffer + BUFIDX(seq_sum(ab_write, i));
          abuf->ready = 0; // to be sure, to be sure
          abuf->timestamp = 0;
          abuf->sequence_number = 0;
        }
        // debug(1,"N %d s %u.",seq_diff(ab_write,PREDECESSOR(seqno))+1,ab_write);
        abuf = audio_buffer + BUFIDX(seqno);
        rtp_request_resend(ab_write, gap);
        resend_requests++;
        ab_write = SUCCESSOR(seqno);
      } else if (seq_order(ab_read, seqno)) { // late but not yet played
        late_packets++;
        abuf = audio_buffer + BUFIDX(seqno);
      } else { // too late.
        too_late_packets++;
        /*
        if (!late_packet_message_sent) {
                debug(1, "too-late packet received: %u; ab_read: %u; ab_write: %u.", seqno, ab_read,
        ab_write);
                late_packet_message_sent=1;
        }
        */
      }
      // pthread_mutex_unlock(&ab_mutex);

      if (abuf) {
        alac_decode(abuf->data, data, len);
        abuf->ready = 1;
        abuf->timestamp = timestamp;
        abuf->sequence_number = seqno;
      }

      // pthread_mutex_lock(&ab_mutex);
    }
    int rc = pthread_cond_signal(&flowcontrol);
    if (rc)
      debug(1, "Error signalling flowcontrol.");
  }
  pthread_mutex_unlock(&ab_mutex);
}

int32_t rand_in_range(int32_t exclusive_range_limit) {
  static uint32_t lcg_prev = 12345;
	// returns a pseudo random integer in the range 0 to (exclusive_range_limit-1) inclusive
	int64_t sp = lcg_prev;
	int64_t rl = exclusive_range_limit;
	lcg_prev = lcg_prev * 69069 + 3; // crappy psrg
	sp = sp*rl; // 64 bit calculation. INtersting part if above the 32 rightmost bits;
	return sp >> 32;  
}

static inline short dithered_vol(short sample) {
  long out;

  out = (long)sample * fix_volume;
  if (fix_volume < 0x10000) {
  
  	// add a TPDF dither -- see http://www.users.qwest.net/%7Evolt42/cadenzarecording/DitherExplained.pdf
  	// and the discussion around https://www.hydrogenaud.io/forums/index.php?showtopic=16963&st=25
  	
  	// I think, for a 32 --> 16 bits, the range of
  	// random numbers needs to be from -2^16 to 2^16, i.e. from -65536 to 65536 inclusive, not from -32768 to +32767
  	
  	// See the original paper at http://www.ece.rochester.edu/courses/ECE472/resources/Papers/Lipshitz_1992.pdf
  	// by Lipshitz, Wannamaker and Vanderkooy, 1992.
  	
  	long tpdf = rand_in_range(65536+1) - rand_in_range(65536+1);
  	// Check there's no clipping -- if there is, 
  	if (tpdf>=0) {
  		if (LONG_MAX-tpdf>=out)
    		out += tpdf;
    	else
    		out = LONG_MAX;
    } else {
    	if (LONG_MIN-tpdf<=out)
    		out += tpdf;
    	else
    		out = LONG_MIN;
    }
  }
  return out >> 16;
}

// get the next frame, when available. return 0 if underrun/stream reset.
static abuf_t *buffer_get_frame(void) {
  int16_t buf_fill;
  uint64_t local_time_now;
  // struct timespec tn;
  abuf_t *abuf = 0;
  int i;
  abuf_t *curframe;

  pthread_mutex_lock(&ab_mutex);
  int wait;
  int32_t dac_delay = 0;
  do {
    // get the time
    local_time_now = get_absolute_time_in_fp();

    // if config.timeout (default 120) seconds have elapsed since the last audio packet was
    // received, then we should stop.
    // config.timeout of zero means don't check..., but iTunes may be confused by a long gap
    // followed by a resumption...

    if ((time_of_last_audio_packet != 0) && (shutdown_requested == 0) &&
        (config.dont_check_timeout == 0)) {
      uint64_t ct = config.timeout; // go from int to 64-bit int
      if ((local_time_now > time_of_last_audio_packet) &&
          (local_time_now - time_of_last_audio_packet >= ct << 32)) {
        debug(1, "As Yeats almost said, \"Too long a silence / can make a stone of the heart\"");
        rtsp_request_shutdown_stream();
        shutdown_requested = 1;
      }
    }
    int rco = get_requested_connection_state_to_output();

    if (connection_state_to_output != rco) {
      connection_state_to_output = rco;
      // change happening
      if (connection_state_to_output == 0) { // going off
        pthread_mutex_lock(&flush_mutex);
        flush_requested = 1;
        pthread_mutex_unlock(&flush_mutex);
      }
    }

    pthread_mutex_lock(&flush_mutex);
    if (flush_requested == 1) {
      if (config.output->flush)
        config.output->flush();
      ab_resync();
      first_packet_timestamp = 0;
      first_packet_time_to_play = 0;
      time_since_play_started = 0;
      flush_requested = 0;
    }
    pthread_mutex_unlock(&flush_mutex);
    uint32_t flush_limit = 0;
    if (ab_synced) {
      do {
        curframe = audio_buffer + BUFIDX(ab_read);
        if ((ab_read!=ab_write) && (curframe->ready)) { // it could be synced and empty, under exceptional circumstances, with the frame unused, thus apparently ready

          if (curframe->sequence_number != ab_read) {
            // some kind of sync problem has occurred.
            if (BUFIDX(curframe->sequence_number) == BUFIDX(ab_read)) {
              // it looks like some kind of aliasing has happened
              if (seq_order(ab_read, curframe->sequence_number)) {
                ab_read = curframe->sequence_number;
                debug(1, "Aliasing of buffer index -- reset.");
              }
            } else {
              debug(1, "Inconsistent sequence numbers detected");
            }
          }

          if ((flush_rtp_timestamp != 0) &&
              ((curframe->timestamp == flush_rtp_timestamp) ||
               seq32_order(curframe->timestamp, flush_rtp_timestamp))) {
            debug(1, "Dropping flushed packet seqno %u, timestamp %u", curframe->sequence_number,
                  curframe->timestamp);
            curframe->ready = 0;
            flush_limit++;
            ab_read = SUCCESSOR(ab_read);
          }
          if ((flush_rtp_timestamp != 0) &&
              (!seq32_order(curframe->timestamp,
                            flush_rtp_timestamp))) // if we have gone past the flush boundary time
            flush_rtp_timestamp = 0;
        }
      } while ((flush_rtp_timestamp != 0) && (flush_limit <= 8820) && (curframe->ready == 0));

      if (flush_limit == 8820) {
        debug(1, "Flush hit the 8820 frame limit!");
        flush_limit = 0;
      }

      curframe = audio_buffer + BUFIDX(ab_read);

      if (curframe->ready) {
        if (ab_buffering) { // if we are getting packets but not yet forwarding them to the player
          int have_sent_prefiller_silence; // set true when we have send some silent frames to the DAC
          uint32_t reference_timestamp;
          uint64_t reference_timestamp_time,remote_reference_timestamp_time;
          get_reference_timestamp_stuff(&reference_timestamp, &reference_timestamp_time, &remote_reference_timestamp_time);
          if (first_packet_timestamp == 0) { // if this is the very first packet
            // debug(1,"First frame seen, time %u, with %d
            // frames...",curframe->timestamp,seq_diff(ab_read, ab_write));
            if (reference_timestamp) { // if we have a reference time
              // debug(1,"First frame seen with timestamp...");
              first_packet_timestamp = curframe->timestamp; // we will keep buffering until we are
                                                            // supposed to start playing this
              have_sent_prefiller_silence = 0;

              // Here, calculate when we should start playing. We need to know when to allow the
              // packets to be sent to the player.
              // We will send packets of silence from now until that time and then we will send the
              // first packet, which will be followed by the subsequent packets.

              // we will get a fix every second or so, which will be stored as a pair consisting of
              // the time when the packet with a particular timestamp should be played, neglecting
              // latencies, etc.

              // It probably won't  be the timestamp of our first packet, however, so we might have
              // to do some calculations.

              // To calculate when the first packet will be played, we figure out the exact time the
              // packet should be played according to its timestamp and the reference time.
              // We then need to add the desired latency, typically 88200 frames.

              // Then we need to offset this by the backend latency offset. For example, if we knew
              // that the audio back end has a latency of 100 ms, we would
              // ask for the first packet to be emitted 100 ms earlier than it should, i.e. -4410
              // frames, so that when it got through the audio back end,
              // if would be in sync. To do this, we would give it a latency offset of -100 ms, i.e.
              // -4410 frames.

              int64_t delta = ((int64_t)first_packet_timestamp - (int64_t)reference_timestamp);
              first_packet_time_to_play =
                  reference_timestamp_time +
                  ((delta + (int64_t)config.latency + (int64_t)config.audio_backend_latency_offset)
                   << 32) /
                      44100;

              if (local_time_now >= first_packet_time_to_play) {
                debug(
                    1,
                    "First packet is late! It should have played before now. Flushing 0.1 seconds");
                player_flush(first_packet_timestamp + 4410);
              }
            }
          }

          if (first_packet_time_to_play != 0) {
            // recalculate first_packet_time_to_play -- the latency might change
            int64_t delta = ((int64_t)first_packet_timestamp - (int64_t)reference_timestamp);
            first_packet_time_to_play =
                reference_timestamp_time +
                ((delta + (int64_t)config.latency + (int64_t)config.audio_backend_latency_offset)
                 << 32) /
                    44100;

            uint32_t max_dac_delay = 4410;
            uint32_t filler_size = max_dac_delay; // 0.1 second -- the maximum we'll add to the DAC

            if (local_time_now >= first_packet_time_to_play) {
              // we've gone past the time...
              // debug(1,"Run past the exact start time by %llu frames, with time now of %llx, fpttp
              // of %llx and dac_delay of %d and %d packets;
              // flush.",(((tn-first_packet_time_to_play)*44100)>>32)+dac_delay,tn,first_packet_time_to_play,dac_delay,seq_diff(ab_read,
              // ab_write));

              if (config.output->flush)
                config.output->flush();
              ab_resync();
              first_packet_timestamp = 0;
              first_packet_time_to_play = 0;
              time_since_play_started = 0;
            } else {
              if ((config.output->delay) && (have_sent_prefiller_silence != 0)) {
                dac_delay = config.output->delay();
                if (dac_delay == -1) {
                  debug(1, "Error getting dac_delay in buffer_get_frame.");
                  dac_delay = 0;
                }
              } else
                dac_delay = 0;
              uint64_t gross_frame_gap =
                  ((first_packet_time_to_play - local_time_now) * 44100) >> 32;
              int64_t exact_frame_gap = gross_frame_gap - dac_delay;
              if (exact_frame_gap <= 0) {
                // we've gone past the time...
                // debug(1,"Run a bit past the exact start time by %lld frames, with time now of
                // %llx, fpttp of %llx and dac_delay of %d and %d packets;
                // flush.",-exact_frame_gap,tn,first_packet_time_to_play,dac_delay,seq_diff(ab_read,
                // ab_write));
                if (config.output->flush)
                  config.output->flush();
                ab_resync();
                first_packet_timestamp = 0;
                first_packet_time_to_play = 0;
              } else {
                uint32_t fs = filler_size;
                if (fs > (max_dac_delay - dac_delay))
                  fs = max_dac_delay - dac_delay;
                if ((exact_frame_gap <= fs) || (exact_frame_gap <= frame_size * 2)) {
                  fs = exact_frame_gap;
                  // debug(1,"Exact frame gap is %llu; play %d frames of silence. Dac_delay is %d,
                  // with %d packets, ab_read is %04x, ab_write is
                  // %04x.",exact_frame_gap,fs,dac_delay,seq_diff(ab_read,
                  // ab_write),ab_read,ab_write);
                  ab_buffering = 0;
                }
                signed short *silence;
                silence = malloc(FRAME_BYTES(fs));
                memset(silence, 0, FRAME_BYTES(fs));
                // debug(1,"Exact frame gap is %llu; play %d frames of silence. Dac_delay is %d,
                // with %d packets.",exact_frame_gap,fs,dac_delay,seq_diff(ab_read, ab_write));
                config.output->play(silence, fs);
                free(silence);
                have_sent_prefiller_silence = 1;
                if (ab_buffering == 0) {
                  uint64_t reference_timestamp_time; // don't need this...
                  get_reference_timestamp_stuff(&play_segment_reference_frame, &reference_timestamp_time, &play_segment_reference_frame_remote_time);
#ifdef CONFIG_METADATA
                  send_ssnc_metadata('prsm', NULL, 0, 0); // "resume", but don't wait if the queue is locked
#endif
                }
              }
            }
          }
        }
      }
    }

    // Here, we work out whether to release a packet or wait
    // We release a buffer when the time is right.

    // To work out when the time is right, we need to take account of (1) the actual time the packet
    // should be released,
    // (2) the latency requested, (3) the audio backend latency offset and (4) the desired length of
    // the audio backend's buffer

    // The time is right if the current time is later or the same as
    // The packet time + (latency + latency offset - backend_buffer_length).
    // Note: the last three items are expressed in frames and must be converted to time.

    int do_wait = 1;
    if ((ab_synced) && (curframe) && (curframe->ready) && (curframe->timestamp)) {
      uint32_t reference_timestamp;
      uint64_t reference_timestamp_time,remote_reference_timestamp_time;
      get_reference_timestamp_stuff(&reference_timestamp, &reference_timestamp_time, &remote_reference_timestamp_time);
      if (reference_timestamp) { // if we have a reference time
        uint32_t packet_timestamp = curframe->timestamp;
        int64_t delta = ((int64_t)packet_timestamp - (int64_t)reference_timestamp);
        int64_t offset = (int64_t)config.latency + config.audio_backend_latency_offset -
                         (int64_t)config.audio_backend_buffer_desired_length;
        int64_t net_offset = delta + offset;
        int64_t time_to_play = reference_timestamp_time;
        int64_t net_offset_fp_sec;
        if (net_offset >= 0) {
          net_offset_fp_sec = (net_offset << 32) / 44100;
          time_to_play += net_offset_fp_sec; // using the latency requested...
          // debug(2,"Net Offset: %lld, adjusted: %lld.",net_offset,net_offset_fp_sec);
        } else {
          net_offset_fp_sec = ((-net_offset) << 32) / 44100;
          time_to_play -= net_offset_fp_sec;
          // debug(2,"Net Offset: %lld, adjusted: -%lld.",net_offset,net_offset_fp_sec);
        }

        if (local_time_now >= time_to_play) {
          do_wait = 0;
        }
      }
    }
    wait = (ab_buffering || (do_wait != 0) || (!ab_synced)) && (!please_stop);

    if (wait) {
      uint64_t time_to_wait_for_wakeup_fp =
          ((uint64_t)1 << 32) / 44100;       // this is time period of one frame
      time_to_wait_for_wakeup_fp *= 4 * 352; // four full 352-frame packets
      time_to_wait_for_wakeup_fp /= 3; // four thirds of a packet time

#ifdef COMPILE_FOR_LINUX_AND_FREEBSD_AND_CYGWIN
      uint64_t time_of_wakeup_fp = local_time_now + time_to_wait_for_wakeup_fp;
      uint64_t sec = time_of_wakeup_fp >> 32;
      uint64_t nsec = ((time_of_wakeup_fp & 0xffffffff) * 1000000000) >> 32;

      struct timespec time_of_wakeup;
      time_of_wakeup.tv_sec = sec;
      time_of_wakeup.tv_nsec = nsec;

      pthread_cond_timedwait(&flowcontrol, &ab_mutex, &time_of_wakeup);
// int rc = pthread_cond_timedwait(&flowcontrol,&ab_mutex,&time_of_wakeup);
// if (rc!=0)
//  debug(1,"pthread_cond_timedwait returned error code %d.",rc);
#endif
#ifdef COMPILE_FOR_OSX
      uint64_t sec = time_to_wait_for_wakeup_fp >> 32;
      ;
      uint64_t nsec = ((time_to_wait_for_wakeup_fp & 0xffffffff) * 1000000000) >> 32;
      struct timespec time_to_wait;
      time_to_wait.tv_sec = sec;
      time_to_wait.tv_nsec = nsec;
      pthread_cond_timedwait_relative_np(&flowcontrol, &ab_mutex, &time_to_wait);
#endif
    }
  } while (wait);

  if (please_stop) {
    pthread_mutex_unlock(&ab_mutex);
    return 0;
  }

  seq_t read = ab_read;

  // check if t+8, t+16, t+32, t+64, t+128, ... (buffer_start_fill / 2)
  // packets have arrived... last-chance resend

  if (!ab_buffering) {
    for (i = 8; i < (seq_diff(ab_read, ab_write) / 2); i = (i * 2)) {
      seq_t next = seq_sum(ab_read, i);
      abuf = audio_buffer + BUFIDX(next);
      if (!abuf->ready) {
        rtp_request_resend(next, 1);
        // debug(1,"Resend %u.",next);
        resend_requests++;
      }
    }
  }

  if (!curframe->ready) {
    // debug(1, "    %d. Supplying a silent frame.", read);
    missing_packets++;
    memset(curframe->data, 0, FRAME_BYTES(frame_size));
    curframe->timestamp = 0;
  }
  curframe->ready = 0;
  ab_read = SUCCESSOR(ab_read);
  pthread_mutex_unlock(&ab_mutex);
  return curframe;
}

static inline short shortmean(short a, short b) {
  long al = (long)a;
  long bl = (long)b;
  long longmean = (al + bl) / 2;
  short r = (short)longmean;
  if (r != longmean)
    debug(1, "Error calculating average of two shorts");
  return r;
}

// stuff: 1 means add 1; 0 means do nothing; -1 means remove 1
static int stuff_buffer_basic(short *inptr, short *outptr, int stuff) {
  if ((stuff > 1) || (stuff < -1)) {
    debug(1, "Stuff argument to stuff_buffer must be from -1 to +1.");
    return frame_size;
  }
  int i;
  int stuffsamp = frame_size;
  if (stuff)
    //      stuffsamp = rand() % (frame_size - 1);
    stuffsamp =
        (rand() % (frame_size - 2)) + 1; // ensure there's always a sample before and after the item

  pthread_mutex_lock(&vol_mutex);
  for (i = 0; i < stuffsamp; i++) { // the whole frame, if no stuffing
    *outptr++ = dithered_vol(*inptr++);
    *outptr++ = dithered_vol(*inptr++);
  };
  if (stuff) {
    if (stuff == 1) {
      // debug(3, "+++++++++");
      // interpolate one sample
      //*outptr++ = dithered_vol(((long)inptr[-2] + (long)inptr[0]) >> 1);
      //*outptr++ = dithered_vol(((long)inptr[-1] + (long)inptr[1]) >> 1);
      *outptr++ = dithered_vol(shortmean(inptr[-2], inptr[0]));
      *outptr++ = dithered_vol(shortmean(inptr[-1], inptr[1]));
    } else if (stuff == -1) {
      // debug(3, "---------");
      inptr++;
      inptr++;
    }
    for (i = stuffsamp; i < frame_size + stuff; i++) {
      *outptr++ = dithered_vol(*inptr++);
      *outptr++ = dithered_vol(*inptr++);
    }
  }
  pthread_mutex_unlock(&vol_mutex);

  return frame_size + stuff;
}

#ifdef HAVE_LIBSOXR
// stuff: 1 means add 1; 0 means do nothing; -1 means remove 1
static int stuff_buffer_soxr(short *inptr, short *outptr, int stuff) {
  if ((stuff > 1) || (stuff < -1)) {
    debug(1, "Stuff argument to sox_stuff_buffer must be from -1 to +1.");
    return frame_size;
  }
  int i;
  short *ip, *op;
  ip = inptr;
  op = outptr;

  if (stuff) {
    // debug(1,"Stuff %d.",stuff);
    soxr_io_spec_t io_spec;
    io_spec.itype = SOXR_INT16_I;
    io_spec.otype = SOXR_INT16_I;
    io_spec.scale = 1.0; // this seems to crash if not = 1.0
    io_spec.e = NULL;
    io_spec.flags = 0;

    size_t odone;

    soxr_error_t error = soxr_oneshot(frame_size, frame_size + stuff, 2, /* Rates and # of chans. */
                                      inptr, frame_size, NULL,           /* Input. */
                                      outptr, frame_size + stuff, &odone, /* Output. */
                                      &io_spec,    /* Input, output and transfer spec. */
                                      NULL, NULL); /* Default configuration.*/

    if (error)
      die("soxr error: %s\n", "error: %s\n", soxr_strerror(error));

    if (odone > frame_size + 1)
      die("odone = %d!\n", odone);

    const int gpm = 5;

    // keep the first (dpm) samples, to mitigate the Gibbs phenomenon
    for (i = 0; i < gpm; i++) {
      *op++ = *ip++;
      *op++ = *ip++;
    }

    // keep the last (dpm) samples, to mitigate the Gibbs phenomenon
    op = outptr + (frame_size + stuff - gpm) * sizeof(short);
    ip = inptr + (frame_size - gpm) * sizeof(short);
    for (i = 0; i < gpm; i++) {
      *op++ = *ip++;
      *op++ = *ip++;
    }

    // finally, adjust the volume, if necessary
    if (fix_volume != 65536.0) {
      // pthread_mutex_lock(&vol_mutex);
      op = outptr;
      for (i = 0; i < frame_size + stuff; i++) {
        *op = dithered_vol(*op);
        op++;
        *op = dithered_vol(*op);
        op++;
      };
      // pthread_mutex_unlock(&vol_mutex);
    }

  } else { // the whole frame, if no stuffing

    // pthread_mutex_lock(&vol_mutex);
    for (i = 0; i < frame_size; i++) {
      *op++ = dithered_vol(*ip++);
      *op++ = dithered_vol(*ip++);
    };
    // pthread_mutex_unlock(&vol_mutex);
  }
  return frame_size + stuff;
}
#endif

typedef struct stats { // statistics for running averages
  int64_t sync_error, correction, drift;
} stats_t;

static void *player_thread_func(void *arg) {
		session_corrections = 0;
		play_segment_reference_frame = 0; // zero signals that we are not in a play segment
	// check that there are enough buffers to accommodate the desired latency and the latency offset
	
	int maximum_latency = config.latency+config.audio_backend_latency_offset;
	if ((maximum_latency+(352-1))/352 + 10 > BUFFER_FRAMES)
		die("Not enough buffers available for a total latency of %d frames. A maximum of %d 352-frame packets may be accommodated.",maximum_latency,BUFFER_FRAMES);
  connection_state_to_output = get_requested_connection_state_to_output();
// this is about half a minute
#define trend_interval 3758
  stats_t statistics[trend_interval];
  int number_of_statistics, oldest_statistic, newest_statistic;
  int at_least_one_frame_seen = 0;
  int64_t tsum_of_sync_errors, tsum_of_corrections, tsum_of_insertions_and_deletions,
      tsum_of_drifts;
  int64_t previous_sync_error, previous_correction;
  int64_t minimum_dac_queue_size = 1000000;
  int32_t minimum_buffer_occupancy = BUFFER_FRAMES;
  int32_t maximum_buffer_occupancy = 0;

  buffer_occupancy = 0;

  int play_samples;
  int64_t current_delay;
  int play_number = 0;
  time_of_last_audio_packet = 0;
  shutdown_requested = 0;
  number_of_statistics = oldest_statistic = newest_statistic = 0;
  tsum_of_sync_errors = tsum_of_corrections = tsum_of_insertions_and_deletions = tsum_of_drifts = 0;

  const int print_interval = trend_interval; // don't ask...
  // I think it's useful to keep this prime to prevent it from falling into a pattern with some
  // other process.

  char rnstate[256];
  initstate(time(NULL), rnstate, 256);

  signed short *inbuf, *outbuf, *silence;
  outbuf = malloc(OUTFRAME_BYTES(frame_size));
  silence = malloc(OUTFRAME_BYTES(frame_size));
  memset(silence, 0, OUTFRAME_BYTES(frame_size));
  late_packet_message_sent = 0;
  first_packet_timestamp = 0;
  missing_packets = late_packets = too_late_packets = resend_requests = 0;
  flush_rtp_timestamp = 0; // it seems this number has a special significance -- it seems to be used
                           // as a null operand, so we'll use it like that too
  int sync_error_out_of_bounds = 0; // number of times in a row that there's been a serious sync error

  uint64_t tens_of_seconds = 0;
  while (!please_stop) {
    abuf_t *inframe = buffer_get_frame();
    if (inframe) {
      inbuf = inframe->data;
      if (inbuf) {
        play_number++;
        // if it's a supplied silent frame, let us know...
        if (inframe->timestamp == 0) {
          // debug(1,"Player has a supplied silent frame.");
          last_seqno_read =
              (SUCCESSOR(last_seqno_read) & 0xffff); // manage the packet out of sequence minder
          config.output->play(inbuf, frame_size);
        } else {
          // We have a frame of data. We need to see if we want to add or remove a frame from it to
          // keep in sync.
          // So we calculate the timing error for the first frame in the DAC.
          // If it's ahead of time, we add one audio frame to this frame to delay a subsequent frame
          // If it's late, we remove an audio frame from this frame to bring a subsequent frame
          // forward in time

          at_least_one_frame_seen = 1;

          uint32_t reference_timestamp;
          uint64_t reference_timestamp_time,remote_reference_timestamp_time;
          get_reference_timestamp_stuff(&reference_timestamp, &reference_timestamp_time, &remote_reference_timestamp_time);

          int64_t rt, nt;
          rt = reference_timestamp;
          nt = inframe->timestamp;

          uint64_t local_time_now = get_absolute_time_in_fp();
          // struct timespec tn;
          // clock_gettime(CLOCK_MONOTONIC,&tn);
          // uint64_t
          // local_time_now=((uint64_t)tn.tv_sec<<32)+((uint64_t)tn.tv_nsec<<32)/1000000000;

          int64_t td_in_frames;
          int64_t td = local_time_now - reference_timestamp_time;
          // debug(1,"td is %lld.",td);
          if (td >= 0) {
            td_in_frames = (td * 44100) >> 32;
          } else {
            td_in_frames = -((-td * 44100) >> 32);
          }

          // This is the timing error for the next audio frame in the DAC, if applicable
          int64_t sync_error = 0;

          int amount_to_stuff = 0;

          // check sequencing
          if (last_seqno_read == -1)
            last_seqno_read = inframe->sequence_number;
          else {
            last_seqno_read = (SUCCESSOR(last_seqno_read) & 0xffff);
            if (inframe->sequence_number != last_seqno_read) {
              debug(
                  1,
                  "Player: packets out of sequence: expected: %d, got: %d, sync error: %d frames.",
                  last_seqno_read, inframe->sequence_number, sync_error);
              last_seqno_read = inframe->sequence_number; // reset warning...
            }
          }

					buffer_occupancy = seq_diff(ab_read, ab_write);

					if (buffer_occupancy < minimum_buffer_occupancy)
						minimum_buffer_occupancy = buffer_occupancy;

					if (buffer_occupancy > maximum_buffer_occupancy)
						maximum_buffer_occupancy = buffer_occupancy;

          if (config.output->delay) {
            current_delay = config.output->delay();
            if (current_delay == -1) {
              debug(1, "Delay error when checking running latency.");
              current_delay = 0;
            }
            if (current_delay < minimum_dac_queue_size)
              minimum_dac_queue_size = current_delay;

            // this is the actual delay, including the latency we actually want, which will
            // fluctuate a good bit about a potentially rising or falling trend.
            int64_t delay = td_in_frames + rt - (nt - current_delay);

            // This is the timing error for the next audio frame in the DAC.
            sync_error = delay - config.latency;

            // before we finally commit to this frame, check its sequencing and timing

            // require a certain error before bothering to fix it...
            if (sync_error > config.tolerance) {
              amount_to_stuff = -1;
            }
            if (sync_error < -config.tolerance) {
              amount_to_stuff = 1;
            }

            // only allow stuffing if there is enough time to do it -- check DAC buffer...
            if (current_delay < DAC_BUFFER_QUEUE_MINIMUM_LENGTH) {
              // debug(1,"DAC buffer too short to allow stuffing.");
              amount_to_stuff = 0;
            }

            // try to keep the corrections definitely below 1 in 1000 audio frames
            
            // calculate the time elapsed since the play session started.
            
            if (amount_to_stuff) {
              if ((local_time_now) && (first_packet_time_to_play) && (local_time_now >= first_packet_time_to_play)) {

                int64_t tp = (local_time_now - first_packet_time_to_play)>>32; // seconds
                
                if (tp<5)
                  amount_to_stuff = 0; // wait at least five seconds
                else if (tp<30) {
                  if ((random() % 1000) > 352) // keep it to about 1:1000 for the first thirty seconds
                    amount_to_stuff = 0;
                }
              }
            }
                        
            if ((amount_to_stuff == 0) && (fix_volume == 0x10000)) {
              // if no stuffing needed and no volume adjustment, then
              // don't send to stuff_buffer_* and don't copy to outbuf; just send directly to the
              // output device...
              config.output->play(inbuf, frame_size);
            } else {
#ifdef HAVE_LIBSOXR
              switch (config.packet_stuffing) {
              case ST_basic:
                //                if (amount_to_stuff) debug(1,"Basic stuff...");
                play_samples = stuff_buffer_basic(inbuf, outbuf, amount_to_stuff);
                break;
              case ST_soxr:
                //                if (amount_to_stuff) debug(1,"Soxr stuff...");
                play_samples = stuff_buffer_soxr(inbuf, outbuf, amount_to_stuff);
                break;
              }
#else
              //          if (amount_to_stuff) debug(1,"Standard stuff...");
              play_samples = stuff_buffer_basic(inbuf, outbuf, amount_to_stuff);
#endif

              /*
              {
                int co;
                int is_silent=1;
                short *p = outbuf;
                for (co=0;co<play_samples;co++) {
                  if (*p!=0)
                    is_silent=0;
                  p++;
                }
                if (is_silent)
                  debug(1,"Silence!");
              }
              */

              config.output->play(outbuf, play_samples);
            }

            // check for loss of sync
            // timestamp of zero means an inserted silent frame in place of a missing frame
            if ((inframe->timestamp != 0) && (!please_stop) && (config.resyncthreshold != 0) &&
                (abs(sync_error) > config.resyncthreshold)) {
              sync_error_out_of_bounds++;
              // debug(1,"Sync error out of bounds: Error: %lld; previous error: %lld; DAC: %lld;
              // timestamp: %llx, time now
              // %llx",sync_error,previous_sync_error,current_delay,inframe->timestamp,local_time_now);
              if (sync_error_out_of_bounds > 3) {
                debug(1, "Lost sync with source for %d consecutive packets -- flushing and "
                         "resyncing. Error: %lld.",
                      sync_error_out_of_bounds, sync_error);
                sync_error_out_of_bounds = 0;
                player_flush(nt);
              }
            } else {
              sync_error_out_of_bounds = 0;
            }
          } else {
            // if there is no delay procedure, there can be no synchronising
            if (fix_volume == 0x10000)
              config.output->play(inbuf, frame_size);
            else {
              play_samples = stuff_buffer_basic(inbuf, outbuf, 0);
              config.output->play(outbuf, frame_size);
            }
          }

          // mark the frame as finished
          inframe->timestamp = 0;
          inframe->sequence_number = 0;

          // debug(1,"Sync error %lld frames. Amount to stuff %d." ,sync_error,amount_to_stuff);

          // new stats calculation. We want a running average of sync error, drift, adjustment,
          // number of additions+subtractions

          if (number_of_statistics == trend_interval) {
            // here we remove the oldest statistical data and take it from the summaries as well
            tsum_of_sync_errors -= statistics[oldest_statistic].sync_error;
            tsum_of_drifts -= statistics[oldest_statistic].drift;
            if (statistics[oldest_statistic].correction > 0)
              tsum_of_insertions_and_deletions -= statistics[oldest_statistic].correction;
            else
              tsum_of_insertions_and_deletions += statistics[oldest_statistic].correction;
            tsum_of_corrections -= statistics[oldest_statistic].correction;
            oldest_statistic = (oldest_statistic + 1) % trend_interval;
            number_of_statistics--;
          }

          statistics[newest_statistic].sync_error = sync_error;
          statistics[newest_statistic].correction = amount_to_stuff;

          if (number_of_statistics == 0)
            statistics[newest_statistic].drift = 0;
          else
            statistics[newest_statistic].drift =
                sync_error - previous_sync_error - previous_correction;

          previous_sync_error = sync_error;
          previous_correction = amount_to_stuff;

          tsum_of_sync_errors += sync_error;
          tsum_of_drifts += statistics[newest_statistic].drift;
          if (amount_to_stuff > 0) {
            tsum_of_insertions_and_deletions += amount_to_stuff;
          } else {
            tsum_of_insertions_and_deletions -= amount_to_stuff;
          }
          tsum_of_corrections += amount_to_stuff;
          session_corrections += amount_to_stuff;


          newest_statistic = (newest_statistic + 1) % trend_interval;
          number_of_statistics++;
        }
        if (play_number % print_interval == 0) {
          // we can now calculate running averages for sync error (frames), corrections (ppm),
          // insertions plus deletions (ppm), drift (ppm)
          double moving_average_sync_error = (1.0 * tsum_of_sync_errors) / number_of_statistics;
          double moving_average_correction = (1.0 * tsum_of_corrections) / number_of_statistics;
          double moving_average_insertions_plus_deletions =
              (1.0 * tsum_of_insertions_and_deletions) / number_of_statistics;
          double moving_average_drift = (1.0 * tsum_of_drifts) / number_of_statistics;
          // if ((play_number/print_interval)%20==0)
          if (config.statistics_requested) {
            if (at_least_one_frame_seen) {
            	if (config.output->delay) 
								inform("Sync error: %.1f (frames); net correction: %.1f (ppm); corrections: %.1f "
											 "(ppm); total packets %d; missing packets %llu; late packets %llu; too late packets %llu; "
											 "resend requests %llu; min DAC queue size %lli, min and max buffer occupancy "
											 "%d and %d.",
											 moving_average_sync_error, moving_average_correction * 1000000 / 352,
											 moving_average_insertions_plus_deletions * 1000000 / 352,
											 play_number, missing_packets,
											 late_packets, too_late_packets, resend_requests, minimum_dac_queue_size,
											 minimum_buffer_occupancy, maximum_buffer_occupancy);
              else
								inform("Synchronisation disabled. total packets %d; missing packets %llu; late packets %llu; too late packets %llu; "
											 "resend requests %llu; min and max buffer occupancy "
<<<<<<< HEAD
											 "%u and %u.",
											 play_number, missing_packets,
=======
											 "%d and %d.",
											 missing_packets,
>>>>>>> 77b1c2dd
											 late_packets, too_late_packets, resend_requests,
											 minimum_buffer_occupancy, maximum_buffer_occupancy);            
            } else {
              inform("No frames received in the last sampling interval.");
            }
          }
          minimum_dac_queue_size = 1000000;         // hack reset
          maximum_buffer_occupancy = 0;             // can't be less than this
          minimum_buffer_occupancy = BUFFER_FRAMES; // can't be more than this
          at_least_one_frame_seen = 0;
        }
      }
    }
  }
  free(outbuf);
  free(silence);
  return 0;
}

// takes the volume as specified by the airplay protocol
void player_volume(double airplay_volume) {

  // The volume ranges -144.0 (mute) or -30 -- 0. See
  // http://git.zx2c4.com/Airtunes2/about/#setting-volume
  // By examination, the -30 -- 0 range is linear on the slider; i.e. the slider is calibrated in 30
  // equal increments. Since the human ear's response is roughly logarithmic, we imagine these to
  // be power dB, i.e. from -30dB to 0dB.
    
  // We may have a hardware mixer, and if so, we will give it priority.
  // If a desired volume range is given, then we will try to accommodate it from
  // the top of the hardware mixer's range downwards.
  
  // If no desired volume range is given, we will use the native resolution of the hardware mixer, if any,
  // or failing that, the software mixer. The software mixer has a range of from -96.3 dB up to 0 dB,
  // corresponding to a multiplier of 1 to 65535.
 
  // Otherwise, we will accommodate the desired volume range in the combination of the software and hardware mixer
  // Intuitively (!), it seems best to give the hardware mixer as big a role as possible, so
  // we will use its full range and then accommodate the rest of the attenuation in software.
  // A problem is that we don't know whether the lowest hardware volume actually mutes the output
  // so we must assume that it does, and for this reason, the volume control goes at the "bottom" of the adjustment range
    
  // The dB range of a value from 1 to 65536 is about 96.3 dB (log10 of 65536 is 4.8164).
  // Since the levels correspond with amplitude, they correspond to voltage, hence voltage dB,
  // or 20 times the log of the ratio. Then multiplied by 100 for convenience.
  // Thus, we ask our vol2attn function for an appropriate dB between -96.3 and 0 dB and translate
  // it back to a number.
  
  int32_t hw_min_db, hw_max_db, hw_range_db, range_to_use, min_db, max_db; // hw_range_db is a flag; if 0 means no mixer
  
  int32_t sw_min_db = -9630;
  int32_t sw_max_db = 0;
  int32_t sw_range_db = sw_max_db - sw_min_db;
  int32_t desired_range_db; // this is used as a flag; if 0 means no desired range
  
  if (config.volume_range_db)
    desired_range_db = (int32_t)trunc(config.volume_range_db*100);
  else
    desired_range_db = 0;
  
  if (config.output->parameters) {
    // have a hardware mixer
    config.output->parameters(&audio_information);
    hw_max_db = audio_information.maximum_volume_dB;
    hw_min_db = audio_information.minimum_volume_dB;
    hw_range_db = hw_max_db-hw_min_db;
  } else {
    // don't have a hardware mixer
    hw_max_db = hw_min_db = hw_range_db = 0;
  }
  
  if (desired_range_db) {
    // debug(1,"An attenuation range of %d is requested.",desired_range_db);
    // we have a desired volume range.
    if (hw_range_db) {
    // we have a hardware mixer
      if (hw_range_db>=desired_range_db) {
        // the hardware mixer can accommodate the desired range
        max_db = hw_max_db;
        min_db = max_db - desired_range_db;
      } else {
        if ((hw_range_db+sw_range_db)<desired_range_db) {
          inform("The volume attenuation range %f is greater than can be accommodated by the hardware and software -- set to %f.",config.volume_range_db,hw_range_db+sw_range_db);
          desired_range_db=hw_range_db+sw_range_db;
        }
        min_db = hw_min_db;
        max_db = min_db + desired_range_db;
      }
    } else {
      // we have a desired volume range and no hardware mixer
      if (sw_range_db<desired_range_db) {
        inform("The volume attenuation range %f is greater than can be accommodated by the software -- set to %f.",config.volume_range_db,sw_range_db);
        desired_range_db=sw_range_db;      
      }
      max_db = sw_max_db;
      min_db = max_db - desired_range_db;
    }
  } else {
    // we do not have a desired volume range, so use the mixer's volume range, if there is one.
    // debug(1,"No attenuation range requested.");
    if (hw_range_db) {
      min_db = hw_min_db;
      max_db = hw_max_db;
    } else {
      min_db = sw_min_db;
      max_db = sw_max_db;
    }
  }
  
  double hardware_attenuation, software_attenuation;
  double scaled_attenuation = hw_min_db+sw_min_db;
    
  // now, we can map the input to the desired output volume
  if (airplay_volume==-144.0) {    
    // do a mute    
  	if (config.output->mute) {
  		config.output->mute(1); // use real mute if it's there
  	  software_attenuation = sw_min_db; // needed for when sound is unmuted; otherwise it might be very loud.
  	} else {
  	  hardware_attenuation = hw_min_db;
  	  software_attenuation = sw_min_db;
  		// debug(1,"Software mute.");
  	}    
    
  } else {
  	if (config.output->mute)
  		config.output->mute(0); // unmute mute if it's there  
    scaled_attenuation = vol2attn(airplay_volume, max_db, min_db);
    if (hw_range_db) {
      // if there is a hardware mixer
      if (scaled_attenuation<=hw_max_db) {
        // the attenuation is so low that's it's in the hardware mixer's range
        // debug(1,"Attenuation all taken care of by the hardware mixer.");
        hardware_attenuation = scaled_attenuation;
        software_attenuation = sw_max_db - (max_db-hw_max_db); // e.g. if the hw_max_db  is +4 and the max is +40, this will be -36 (all by 100, of course)
      } else {
        // debug(1,"Attenuation taken care of by hardware and software mixer.");
        hardware_attenuation = hw_max_db; // the hardware mixer is turned up full
        software_attenuation = sw_max_db - (max_db-scaled_attenuation);
      }
    } else {
      // if there is no hardware mixer, the scaled_volume is the software volume
      // debug(1,"Attenuation all taken care of by the software mixer.");
      software_attenuation = scaled_attenuation;
    }
  }
  
  if ((config.output->volume) && (hw_range_db)) {
	  config.output->volume(hardware_attenuation); // otherwise set the output to the lowest value
	  //debug(1,"Hardware attenuation set to %f for airplay volume of %f.",hardware_attenuation,airplay_volume);
  }
  double temp_fix_volume = 65536.0 * pow(10, software_attenuation / 2000);
 	// debug(1,"Software attenuation set to %f, i.e %f out of 65,536, for airplay volume of %f",software_attenuation,temp_fix_volume,airplay_volume);
  
  pthread_mutex_lock(&vol_mutex);
  fix_volume = temp_fix_volume;
  pthread_mutex_unlock(&vol_mutex);

#ifdef CONFIG_METADATA
  char *dv = malloc(128); // will be freed in the metadata thread
  if (dv) {
    memset(dv, 0, 128);
    snprintf(dv, 127, "%.2f,%.2f,%.2f,%.2f", airplay_volume,
             scaled_attenuation / 100.0,
             min_db / 100.0,
             max_db / 100.0);
    send_ssnc_metadata('pvol', dv, strlen(dv), 1);
  }
#endif
}

void player_flush(uint32_t timestamp) {
  // debug(1,"Flush requested up to %u. It seems as if 0 is special.",timestamp);
  pthread_mutex_lock(&flush_mutex);
  flush_requested = 1;
  // if (timestamp!=0)
  flush_rtp_timestamp = timestamp; // flush all packets up to (and including?) this
  pthread_mutex_unlock(&flush_mutex);
  play_segment_reference_frame = 0;
#ifdef CONFIG_METADATA
  send_ssnc_metadata('pfls', NULL, 0, 1);
#endif
}

int player_play(stream_cfg *stream) {
  packet_count = 0;
  encrypted = stream->encrypted;
  if (config.buffer_start_fill > BUFFER_FRAMES)
    die("specified buffer starting fill %d > buffer size %d", config.buffer_start_fill,
        BUFFER_FRAMES);
  if (encrypted) {
#ifdef HAVE_LIBPOLARSSL
    memset(&dctx, 0, sizeof(aes_context));
    aes_setkey_dec(&dctx, stream->aeskey, 128);
#endif

#ifdef HAVE_LIBSSL
    AES_set_decrypt_key(stream->aeskey, 128, &aes);
#endif
    aesiv = stream->aesiv;
  }
  init_decoder(stream->fmtp);
  // must be after decoder init
  init_buffer();
  please_stop = 0;
  command_start();
#ifdef CONFIG_METADATA
  send_ssnc_metadata('pbeg', NULL, 0, 1);
#endif

// set the flowcontrol condition variable to wait on a monotonic clock
#ifdef COMPILE_FOR_LINUX_AND_FREEBSD_AND_CYGWIN
  pthread_condattr_t attr;
  pthread_condattr_init(&attr);
  pthread_condattr_setclock(&attr, CLOCK_MONOTONIC); // can't do this in OS X, and don't need it.
  int rc = pthread_cond_init(&flowcontrol, &attr);
#endif
#ifdef COMPILE_FOR_OSX
  int rc = pthread_cond_init(&flowcontrol, NULL);
#endif
  if (rc)
    debug(1, "Error initialising condition variable.");
  config.output->start(sampling_rate);
  size_t size = (PTHREAD_STACK_MIN + 256 * 1024);
  pthread_attr_t tattr;
  pthread_attr_init(&tattr);
  rc = pthread_attr_setstacksize(&tattr, size);
  if (rc)
    debug(1, "Error setting stack size for player_thread: %s", strerror(errno));
  pthread_create(&player_thread, &tattr, player_thread_func, NULL);
  pthread_attr_destroy(&tattr);
  return 0;
}

void player_stop(void) {
  please_stop = 1;
  pthread_cond_signal(&flowcontrol); // tell it to give up
  pthread_join(player_thread, NULL);
#ifdef CONFIG_METADATA
  send_ssnc_metadata('pend', NULL, 0, 1);
#endif
  config.output->stop();
  command_stop();
  free_buffer();
  free_decoder();
  int rc = pthread_cond_destroy(&flowcontrol);
  if (rc)
    debug(1, "Error destroying condition variable.");
}<|MERGE_RESOLUTION|>--- conflicted
+++ resolved
@@ -1204,13 +1204,8 @@
               else
 								inform("Synchronisation disabled. total packets %d; missing packets %llu; late packets %llu; too late packets %llu; "
 											 "resend requests %llu; min and max buffer occupancy "
-<<<<<<< HEAD
-											 "%u and %u.",
+											 "%d and %d.",
 											 play_number, missing_packets,
-=======
-											 "%d and %d.",
-											 missing_packets,
->>>>>>> 77b1c2dd
 											 late_packets, too_late_packets, resend_requests,
 											 minimum_buffer_occupancy, maximum_buffer_occupancy);            
             } else {
