<?xml version="1.0"?><!--*-nxml-*-->
<!DOCTYPE manpage SYSTEM "xmltoman.dtd">
<?xml-stylesheet type="text/xsl" href="xmltoman.xsl" ?>

  <!--
  This man page source file is part of shairport-sync.
  Copyright (c) Mike Brady 2014-2019

  All rights reserved.
 
  Permission is hereby granted, free of charge, to any person
  obtaining a copy of this software and associated documentation
  files (the "Software"), to deal in the Software without
  restriction, including without limitation the rights to use,
  copy, modify, merge, publish, distribute, sublicense, and/or
  sell copies of the Software, and to permit persons to whom the
  Software is furnished to do so, subject to the following conditions:
 
  The above copyright notice and this permission notice shall be
  included in all copies or substantial portions of the Software.
 
  THE SOFTWARE IS PROVIDED "AS IS", WITHOUT WARRANTY OF ANY KIND,
  EXPRESS OR IMPLIED, INCLUDING BUT NOT LIMITED TO THE WARRANTIES
  OF MERCHANTABILITY, FITNESS FOR A PARTICULAR PURPOSE AND
  NONINFRINGEMENT. IN NO EVENT SHALL THE AUTHORS OR COPYRIGHT
  HOLDERS BE LIABLE FOR ANY CLAIM, DAMAGES OR OTHER LIABILITY,
  WHETHER IN AN ACTION OF CONTRACT, TORT OR OTHERWISE, ARISING
  FROM, OUT OF OR IN CONNECTION WITH THE SOFTWARE OR THE USE OR
  OTHER DEALINGS IN THE SOFTWARE.
  -->

  <manpage name="shairport-sync" section="7" desc="Synchronised Audio Player for iTunes / AirPlay">

	<synopsis>
	<!--
      <cmd>shairport-sync <opt>-D</opt> <arg>interface</arg></cmd>
  -->
      <cmd>shairport-sync  <opt>[-djvuw]</opt>
      <opt>[-a </opt><arg>name</arg><opt>]</opt>
      <opt>[-A </opt><arg>latency</arg><opt>]</opt>
      <opt>[-B </opt><arg>command</arg><opt>]</opt>
      <opt>[-c </opt><arg>configurationfile</arg><opt>]</opt>
      <opt>[-E </opt><arg>command</arg><opt>]</opt>
      <opt>[--get-cover-art]</opt>
      <opt>[--logOutputLevel]</opt>
      <opt>[-L </opt><arg>latency</arg><opt>]</opt>
      <opt>[-m </opt><arg>backend</arg><opt>]</opt>
      <opt>[--meta-dir=</opt><arg>directory</arg><opt>]</opt>
      <opt>[-o </opt><arg>backend</arg><opt>]</opt>
      <opt>[--password=</opt><arg>secret</arg><opt>]</opt>
      <opt>[-r </opt><arg>threshold</arg><opt>]</opt>
      <opt>[--statistics]</opt>
      <opt>[-S </opt><arg>mode</arg><opt>]</opt>
      <opt>[-t </opt><arg>timeout</arg><opt>]</opt>
      <opt>[--tolerance=</opt><arg>frames</arg><opt>]</opt>
      <opt>[-- </opt><arg>audio_backend_options</arg><opt>]</opt>
      </cmd>
      <cmd>shairport-sync <opt>-k</opt></cmd>
      <cmd>shairport-sync <opt>-h</opt></cmd>
      <cmd>shairport-sync <opt>-V</opt></cmd>
	</synopsis>

  <description>
    <p>Shairport Sync plays 
    audio streamed from iTunes 
    or from an AirPlay device to an ALSA-compatible audio output device (available on 
    Linux and FreeBSD), to a "sndio" output device (available on OpenBSD, FreeBSD and 
    Linux), to a PulseAudio output stream or to Jack Audio.</p>
    
    <p>Shairport Sync offers full audio synchronisation.
    Full audio synchronisation means that audio is played on the output device at exactly 
    the time specified by the audio source.
    This means that if many devices are playing the same stream at the same
    time, all the outputs will stay in synchrony with one another.
    This allows multiple devices to play the same source without getting out of step with 
    one another, enabling, for example, simultaneous multi-room operation.
    </p>
    
    <p>Shairport Sync can stream synchronised audio to a unix 
    pipe or to standard output, or to audio systems that do not provide timing 
    information. This could perhaps be described as partial audio synchronisation, where 
    synchronised audio is provided by Shairport Sync, but what happens to it in the 
    subsequent processing chain, before it reaches the listener's ear, is outside the 
    control of shairport-sync.</p>
    <p>Shairport Sync can be compiled to stream metadata, including cover art, to a pipe 
    or socket.</p>
    <p>Shairport Sync can be compiled to offer a standard MPRIS interface, a "native" 
    D-Bus interface and an MQTT client interface. Through these interfaces, it can provide 
    metadata, including cover art, and can offer remote control of the audio source.</p>
    
    <p>Settings can be made using the configuration file (recommended for all new 
    installations) or by using command-line options.</p>
    
    <p>The name of the Shairport Sync executable is <opt>shairport-sync</opt>.
    Both names are used in these man pages.</p>
    
	</description>
		
	
	<section name="Configuration File Settings">
	   <p>You should use the configuration file for setting up Shairport Sync.
	  This file is usually <file>shairport-sync.conf</file> and is generally located in the
	  System Configuration Directory, which is normally the <file>/etc</file> directory in 
	  Linux or the <file>/usr/local/etc</file> directory in BSD unixes.
	  You may need to have root privileges to modify it.</p>
	  
	  <p>(Note: Shairport Sync may have been compiled to use a different configuration 
	  directory. You can determine which by performing the command <file>$ shairport-sync 
	  -V</file>. One of the items in the output string is the value of the 
	  <opt>sysconfdir</opt>,
	  i.e. the System Configuration Directory.)</p>
	  
	  
<<<<<<< HEAD
	  <p>Within the configuration file, settings are organised into <i>groups</i>, for 
=======
	  <p>Within the configuration file, settings are organised into <i>groups</i>, for
>>>>>>> 0e85ec37
	  example, there is a "general" group of
	  standard settings, and there is an "alsa" group with settings that pertain to the ALSA
	  back end. Here is an example of a typical configuration file:</p>
	  
	  <p><opt>general = {</opt></p>
    <p><p><opt>name = "Mike's Boombox";</opt></p></p>
    <p><p><opt>interpolation = "soxr";</opt></p></p>
    <p><p><opt>password = "secret";</opt></p></p>
    <p><p><opt>output_backend = "alsa";</opt></p></p>
    <p><opt>};</opt></p>
    <p><opt></opt></p>
    <p><opt>alsa = {</opt></p>
    <p><p><opt>output_device = "hw:0";</opt></p></p>
    <p><p><opt>mixer_control_name = "PCM";</opt></p></p>
    <p><opt>};</opt></p>
	  
	  <p>Most settings have sensible default values, so -- as in the example above -- users 
	  generally only need to set (1) the service name, (2) a password (if desired) and
	  (3) the output device. If the output device has a mixer that can be used for volume 
	  control, then (4) the volume control's name should be specified. It is highly 
	  desirable to use the output device's mixer for volume control, if available -- 
	  response time is reduced to zero and the processor load is reduced. In the example 
	  above, "soxr" interpolation was also enabled.</p>
	  
	  <p>A sample configuration file with all possible settings, but with all of them 
	  commented out, is installed at <file>shairport-sync.conf.sample</file>, within the 
	  System Configuration Directory -- <file>/etc</file> in Linux, 
	  <file>/usr/local/etc</file> in BSD unixes.</p>
	  
	  <p>To retain backwards compatibility with previous versions of shairport-sync
	  you can use still use command line options, but any new features, etc. will
	  be available only via configuration file settings.</p>

	  <p>The configuration file is processed using the <file>libconfig</file> library
	  -- see <url href="http://www.hyperrealm.com/libconfig/libconfig_manual.html"/>.</p>

    <option><p><opt>"GENERAL" SETTINGS</opt></p></option>
    <p>These are the settings available within the <opt>general</opt> group:</p>

    <option>
		<p><opt>name=</opt><arg>"service_name"</arg><opt>;</opt></p>
		<optdesc>
		<p>Use this <arg>service_name</arg> to identify this player in iTunes, etc.</p>
		<p>The following substitutions are allowed:
		<opt>%h</opt> for the computer's hostname,
		<opt>%H</opt> for the computer's hostname with the first letter capitalised (ASCII 
		only),
		<opt>%v</opt> for the shairport-sync version number, e.g. "3.0.1" and
		<opt>%V</opt> for the shairport-sync version string, e.g. 
		"3.0.1-OpenSSL-Avahi-ALSA-soxr-metadata-sysconfdir:/etc".</p>
    <p>The default is "%H", which is replaced by the hostname with the first letter 
    capitalised.</p>
    </optdesc>
	  </option>
	  
	  <option>
    <p><opt>password=</opt><arg>"password"</arg><opt>;</opt></p>
    <optdesc><p>Require the password <arg>password</arg> to connect to the service. If you 
    leave this setting commented out, no password is needed.</p></optdesc>
    </option>

    <option>
    <p><opt>interpolation=</opt><arg>"mode"</arg><opt>;</opt></p>
    <optdesc><p>Interpolate, or "stuff", the audio stream using the <arg>mode</arg>.  
    Interpolation here refers to the
    process of adding or removing frames of audio  to  or  from  the
    stream sent to the output device to keep it exactly in synchrony
    with the player.
    The default mode, "basic", is normally almost  completely  inaudible.
    The  alternative mode, "soxr", is even less obtrusive but
    requires much more processing power. For this mode, support for
    libsoxr, the SoX Resampler Library, must be selected when
    shairport-sync is compiled.
		</p></optdesc>
    </option>
    
    <option>
    <p><opt>output_backend=</opt><arg>"backend"</arg><opt>;</opt></p>
    <optdesc><p>shairport-sync has a number of modules of code ("backends") through which 
    audio is output. Normally, the first audio backend that works is selected. This 
    setting forces the selection of the specific audio <arg>backend</arg>. Perform the 
    command <opt>shairport-sync -h</opt> to get a list of available audio backends -- the 
    default is the first on this list. Only the "alsa", "sndio" and "pa" backends support 
    synchronisation.</p></optdesc>
    </option>

    <option>
    <p><opt>mdns_backend=</opt><arg>"backend"</arg><opt>;</opt></p>
    <optdesc><p>shairport-sync has a number of modules of code ("backends") for 
    interacting with the mDNS service to be used to advertise itself. Normally, the first 
    mDNS backend that works is selected. This setting forces the selection of the specific 
    mDNS <arg>backend</arg>. The default is "avahi". Perform the command 
    <opt>shairport-sync -h</opt> to get a list of available mDNS modules.</p></optdesc>
    </option>

    <option>
    <p><opt>port=</opt><arg>portnumber</arg><opt>;</opt></p>
    <optdesc><p>Use this to specify the <arg>portnumber</arg> shairport-sync uses to 
    listen for service requests from iTunes, etc. The default is port 5000.</p></optdesc>
    </option>

    <option>
    <p><opt>udp_port_base=</opt><arg>portnumber</arg><opt>;</opt></p>
    <optdesc><p>When shairport-sync starts to play audio, it establises three UDP 
    connections to the audio source. Use this setting to specify the starting 
    <arg>portnumber</arg> for these three ports. It will pick the first three unused ports 
    starting from <arg>portnumber</arg>. The default is port 6001.</p></optdesc>
    </option>

    <option>
    <p><opt>udp_port_range=</opt><arg>range</arg><opt>;</opt></p>
<<<<<<< HEAD
    <optdesc><p>Use this in conjunction with the previous setting to specify the 
=======
    <optdesc><p>Use this in conjunction with the previous setting to specify the
>>>>>>> 0e85ec37
    <arg>range</arg> of ports that can be checked for availability. Only three ports are 
    needed.
    The default is 100, thus 100 ports will be checked from port 6001 upwards until three 
    are found.</p></optdesc>
    </option>

    <option>
    <p><opt>drift_tolerance_in_seconds=</opt><arg>seconds</arg><opt>;</opt></p>
    <optdesc><p>Allow playback to drift up to <arg>seconds</arg> out of exact 
    synchronization before attempting to correct it.
		The default is 0.002 seconds, i.e. 2 milliseconds. The smaller the tolerance, the more 
		likely it is that overcorrection will occur.
		Overcorrection is when more corrections (insertions and deletions) are made than are 
		strictly necessary to keep the stream in sync. Use the <opt>statistics</opt> setting 
		to monitor correction levels. Corrections should not greatly exceed net corrections. 
		This setting replaces the deprecated <opt>drift</opt> setting.
		</p></optdesc>
    </option>

    <option>
    <p><opt>resync_threshold_in_seconds=</opt><arg>threshold</arg><opt>;</opt></p>
    <optdesc><p>Resynchronise if timings differ by more than <arg>threshold</arg> seconds.
    If the output timing differs from the source timing by more than
    the threshold, output will be muted and a full resynchronisation
    will occur. The default threshold is 0.050 seconds, i.e. 50
    milliseconds. Specify 0.0 to disable resynchronisation.
    This setting replaces the deprecated <opt>resync_threshold</opt> setting.
    </p></optdesc>
    </option>

    <option>
    <p><opt>ignore_volume_control=</opt><arg>"choice"</arg><opt>;</opt></p>
    <optdesc><p>Set this <arg>choice</arg> to <arg>"yes"</arg> if you want the volume to 
    be at 100% no matter what the source's volume control is set to.
    This might be useful if you want to set the volume on the output device, independently 
    of the setting at the source. The default is <arg>"no"</arg>.</p></optdesc>
    </option>
    
    <option>
    <p><opt>volume_range_db=</opt><arg>dBvalue</arg><opt>;</opt></p>
    <optdesc><p>Use this <arg>dBvalue</arg> to reduce or increase the attenuation range, 
    in decibels, between the minimum and maximum volume.</p>
    <p>For example, if a mixer has a minimum volume of -80 dB and a maximum of +20 dB, you 
    might wish to use only 60 dB of the 100 dB available.
    This might be because the sound becomes inaudible at the lowest setting and unbearably 
    loud at the highest setting --
    indeed, many domestic HiFi systems have a volume control range of just 60 to 80dB.</p>
    <p>Another potential use might be where the range specified by the mixer does not 
    match the capabilities of the device.
    For example, the Raspberry Pi's DAC that feeds the built-in audio jack claims a range 
    of 106 dB but has a useful range of only about 30 dB.
    The setting allows you to specify the maximum range from highest to lowest.
    The range suggested for the Raspberry Pi's built-in audio DAC, which feeds the 
    headphone jack, is 30.
    Using it in this case gives the volume control a much more useful range of 
    settings.</p>
    <p>As a third example, you can actually extend the range provided by a mixer.
    Many cheaper DACs have hardware mixers that offer a restricted attenuation range.
    If you specify a volume range greater than the range of the mixer, software 
    attenuation and hardware attenuation will be combined to give the specified range.</p>
    <p>If you omit this setting, the native range of the mixer is used.</p></optdesc>
    </option>

    <option>
    <p><opt>volume_max_db=</opt><arg>dBvalue</arg><opt>;</opt></p>
    <optdesc><p>Specify the maximum output level to be used with the hardware mixer, if 
    used. If no hardware mixed is used, this setting specifies the maximum setting 
    permissible in the software mixer, which has an attenuation range from 0.0 dB down to 
    -96.3 dB.
    </p></optdesc>
    </option>
    
    <option>
    <p><opt>volume_control_profile=</opt><arg>"choice"</arg><opt>;</opt></p>
    <optdesc><p>Use this advanced setting to specify how the airplay volume is transferred 
    to the mixer volume. The <arg>"standard"</arg> profile, which is the default, makes 
    the volume change more quickly at lower volumes and slower at higher volumes. Choose 
    the <arg>"flat"</arg> profile to makes the volume change at the same rate at all 
    volume levels.
    </p></optdesc>
    </option>

    <option>    
    <p><opt>volume_range_combined_hardware_priority=</opt>
      <arg>"choice"</arg><opt>;</opt></p>
    <optdesc><p>Use this advanced setting to specify how to combine the hardware 
    attenuator with software attenuation to provide a greater attenuation range than the 
    hardware attenuator alone can provide. Choosing <arg>"yes"</arg> means that when 
    attenuation is  required, the hardware attenuator will be used in preference.
    If more attenuation than it can provide is needed, the hardware attenuator is set to 
    its greatest attenuation and software attenuation is added.</p>
    <p>For example, if 40 dB of attenuation is required  and the hardware attenuator 
    offers a maximum of 30 dB, then the hardware attenuator will be set to give 30 dB 
    attenuation and 10 dB of software attenuation will be added.</p> 
    <p>Unfortunately, certain hardware attenuators will mute at their greatest 
    attenuation, so can't be combined with software attenuation in this way. Choosing 
    <arg>"no"</arg> means that software attenuation is used to bring the remaining 
    attenuation required  into the range offered by the hardware attenuator.
    This is the default.
    </p></optdesc>
    </option>

    <option>
    <p><opt>run_this_when_volume_is_set=</opt>
      <arg>"/full/path/to/application/and/args"</arg><opt>;</opt></p>
    <optdesc><p>Here you can specify a program and its arguments that will be run when the 
    volume is set or changed. Be careful to include the full path to the application.
    The application must be marked as executable and, if it is a script, its first line 
    must begin with the standard shebang <file>#!/bin/...</file> as appropriate.</p>
    <p>The desired AirPlay volume is appended to the end of the command line -- leave a 
    space at the end of the command line you specify here if you want it treated as an 
    extra argument.
    AirPlay volume goes from 0.0 to -30.0 and -144.0 means "mute".</p></optdesc>
    </option>

    <option>
    <p><opt>regtype=</opt><arg>"regTypeString"</arg><opt>;</opt></p>
    <optdesc><p>Use this advanced setting to set the service type and transport to be 
    advertised by Zeroconf/Bonjour. Default is <arg>"_raop._tcp"</arg>.</p></optdesc>
    </option>
    
    <option>
    <p><opt>playback_mode=</opt><arg>"mode"</arg><opt>;</opt></p>
    <optdesc><p>The <arg>mode</arg> can be "stereo", "mono", "reverse stereo", "both left" 
    or "both right". Default is "stereo". Note that dither will be added to the signal in 
    the mono mode.</p></optdesc>
    </option>
    
    <option>
    <p><opt>alac_decoder=</opt><arg>"decodername"</arg><opt>;</opt></p>
    <optdesc><p>This can be "hammerton" or "apple". This advanced setting allows you to 
    choose the original Shairport decoder by David Hammerton or the Apple Lossless Audio 
    Codec (ALAC) decoder written by Apple. Shairport Sync must have been compiled with the 
    configuration setting "--with-apple-alac" and the Apple ALAC decoder library must be 
    present for this to work.</p></optdesc>
    </option>

    <option>
    <p><opt>interface=</opt><arg>"name"</arg><opt>;</opt></p>
    <optdesc><p>Use this advanced setting if you want to confine Shairport Sync to the 
    named interface. Leave it commented out to get the default behaviour.</p></optdesc>
    </option>
    
    <option>
    <p><opt>audio_backend_latency_offset_in_seconds=</opt>
      <arg>offset_in_seconds</arg><opt>;</opt></p>
    <optdesc><p>Set this <arg>offset_in_seconds</arg> to compensate for a fixed delay in 
    the audio back end. For example, if the output device delays by 100 ms, set this to 
    -0.1.</p></optdesc>
    </option>

    <option>
    <p><opt>audio_backend_buffer_desired_length_in_seconds=</opt>
      <arg>length_in_seconds</arg><opt>;</opt></p>
    <optdesc><p>Use this <arg>length_in_seconds</arg> to set the desired length of the 
    queue of audio frames in the backend's output buffer.</p>
    <p>The default is 0.15 seconds for the ALSA backend, 0.35 seconds for the PA backend 
    and one second for all other backends.</p>
    <p>If this value is set too small, underflow may occur on low-powered machines.
    If set too large, the response times to the volume control may become excessive, or it 
    may exceed the backend's buffer size.
    It may need to be larger on low-powered machines that are also performing other tasks, 
    such as processing metadata.</p></optdesc>
    </option>

    <option>
    <p><opt>audio_backend_buffer_interpolation_threshold_in_seconds=</opt>
      <arg>time_in_seconds</arg><opt>;</opt></p>
    <optdesc><p>This is an advanced feature. If the length of the audio backend buffer 
    size drops below this, it's a sign that shairport sync can not process frames of audio 
    quickly enough. It this threshold is reached, shairport sync will stop using
    time-consuming interpolation like soxr to avoid underruns.</p></optdesc>
    </option>

    <option>
    <p><opt>audio_backend_silent_lead_in_time=</opt>
    <arg>lead_in_time_in_seconds</arg><opt>;</opt></p>
    <optdesc><p>This is an advanced setting. Use the <arg>lead_in_time_in_seconds</arg> to 
    set the desired length of the period of silence (a "silent lead-in") played before a 
    play session begins.</p>
    <p>The purpose of this silent lead-in is to give the backend sufficient time to 
    prepare for operation and to make an estimate (and, importantly,  to correct the 
    estimate) of the exact time at which to begin playing audio to achieve initial 
    synchronisation. The value can be from 0.0 up to a maximum of either 4.0 seconds. The 
    actual duration will be close to the setting but can not exceed the latency set by the 
    client, usually 2 seconds or a little more.</p>
    <p>If the value chosen is too short for synchronised backends such as the ALSA, sndio 
    or PA backends, then audio will not be synchronised correctly at the start of play.
    The default is to have a silent lead-in of approximately the same time as the latency 
    set by the client.</p></optdesc>
    </option>

    <option>
    <p><opt>dbus_service_bus=</opt>
      <arg>"bus_name"</arg><opt>;</opt></p>
    <optdesc><p>If shairport sync is compiled with the D-Bus interface, it can offer it on 
    the <arg>"system"</arg> or the <arg>"session"</arg> D-Bus "bus".
    Use this to specify  which. The default is to use the "system" bus.</p></optdesc>
    </option>

    <option>
    <p><opt>mpris_service_bus=</opt>
      <arg>"bus_name"</arg><opt>;</opt></p>
    <optdesc><p>If shairport sync is compiled with the MPRIS interface, it can offer the 
    service on the <arg>"system"</arg> or the <arg>"session"</arg> D-Bus "bus".
    Use this to specify  which. The default is to use the "system" bus.</p></optdesc>
    </option>

    <option><p><opt>"SESSIONCONTROL" SETTINGS</opt></p></option>

    <option>
    <p><opt>run_this_before_play_begins=</opt><arg>"/path/to/application and 
      args"</arg><opt>;</opt></p>
    <optdesc><p>Here you can specify a program and its arguments that will be run just 
    before a play session begins. Be careful to include the full path to the application.
    The application must be marked as executable and, if it is a script, its first line 
    must begin with the standard shebang <file>#!/bin/...</file> as 
    appropriate.</p></optdesc>
    </option>

    <option>
    <p><opt>run_this_after_play_ends=</opt><arg>"/path/to/application and 
      args"</arg><opt>;</opt></p>
    <optdesc><p>Here you can specify a program and its arguments that will be run just 
    after a play session ends. Be careful to include the full path to the application.
    The application must be marked as executable and, if it is a script, its first line 
    must begin with the standard shebang <file>#!/bin/...</file> as 
    appropriate.</p></optdesc>
    </option>

    <option>
    <p><opt>run_this_before_entering_active_state=</opt><arg>"/path/to/application and 
      args"</arg><opt>;</opt></p>
    <optdesc><p>Here you can specify a program and its arguments that will be run just 
    before shairport-sync goes active.</p>
    
    <p>Shairport Sync goes "active" when a play session starts. When the play 
    session ends, the system will stay active until the time 
    specified in the <opt>active_state_timeout</opt> setting elapses.
    If a new play session starts before that, the system will remain active. Otherwise, 
    the system will go inactive.
    </p>
     
    <p>Be careful to include the full path to the application.
    The application must be marked as executable and, if it is a script, its first line 
    must begin with the standard shebang <file>#!/bin/...</file> as 
    appropriate.</p></optdesc>
    </option>

    <option>
    <p><opt>run_this_after_exiting_active_state=</opt><arg>"/path/to/application and 
      args"</arg><opt>;</opt></p>
    <optdesc><p>Here you can specify a program and its arguments that will be run just 
    after shairport-sync goes inactive (see the previous entry for an explanation
    of the idea).
    Be careful to include the full path to the application.
    The application must be marked as executable and, if it is a script, its first line 
    must begin with the standard shebang <file>#!/bin/...</file> as 
    appropriate.</p></optdesc>
    </option>

    <option>
    <p><opt>active_state_timeout=</opt><arg>seconds</arg><opt>;</opt></p>
      <optdesc><p>After a play session has ended, the system will remain active for 
    <arg>seconds</arg> seconds. If a new play session starts before this time has elapsed, 
    the system will remain active. However, if no new session starts in the interval, the 
    system will go inactive at the end of it. The default is 10 seconds.</p></optdesc>
    </option>
    
    <option>
    <p><opt>run_this_if_an_unfixable_error_is_detected=</opt><arg>"/path/to/application 
    and args"</arg><opt>;</opt></p>
      <optdesc><p>Here you can specify a program and its arguments that will be run if the 
    system detects an unfixable error. At present, there are two types of
    unfixable errors. One is where a play session cannot be terminated. 
    The second is if an output device has "stalled" -- that is, if an output device 
    refuses to accept any more output frames.</p>
    <p>Although the first problem could, in principle, be fixed by restarting
    Shairport Sync, it is usually caused by a malfunctioning output device.
    Typically, the most reliable way to recover from either of these errors
    is to reboot the entire machine.</p>
    <p>Be careful to include the full path to the application.
    The application must be marked as executable and, if it is a script, its first line 
    must begin with the standard shebang <file>#!/bin/...</file> as 
    appropriate.</p></optdesc>
    </option>

    <option>
    <p><opt>wait_for_completion=</opt><arg>"choice"</arg><opt>;</opt></p>
    <optdesc><p>Set <arg>choice</arg> to "yes" to make shairport-sync wait until the 
    programs specified in the <opt>run_this_...</opt> settings have 
    completed execution before continuing. The default is "no".</p></optdesc>
    </option>

    <option>
    <p><opt>allow_session_interruption=</opt><arg>"choice"</arg><opt>;</opt></p>
    <optdesc><p>If <opt>choice</opt> is set to "yes", then another source will be able to 
    interrupt an existing play session and start a new one.
    When set to "no" (the default), other devices attempting to interrupt a session will 
    fail, receiving a busy signal.</p></optdesc>
    </option>

    <option>
    <p><opt>session_timeout=</opt><arg>seconds</arg><opt>;</opt></p>
    <optdesc><p>If a play session has been established and the source disappears without 
    warning (such as a device going out of range of a network)
    then wait for the number of seconds specified before ending the session. 
    Once the session has terminated, other devices can use it. The default is 120 
    seconds.</p></optdesc>
    </option>
    

    <option><p><opt>"ALSA" SETTINGS</opt></p></option>
    <p>These settings are for the ALSA back end, used to communicate with audio output 
    devices in the ALSA system. (By the way, you can use tools such as 
    <opt>alsamixer</opt> or <opt>aplay</opt> to discover what devices are available.)
    Use these settings to select the output device and the mixer control to be used to 
    control the output volume.
    You can additionally set the desired size of the output buffer and you can adjust 
    overall latency. Here are the <opt>alsa</opt> group settings:</p>

    <option>
    <p><opt>output_device=</opt><arg>"output_device"</arg><opt>;</opt></p>
    <optdesc><p>Use the output device called <arg>output_device</arg>. The default is the 
    device called <arg>"default"</arg>.</p></optdesc>
    </option>

    <option>
    <p><opt>mixer_control_name=</opt><arg>"name"</arg><opt>;</opt></p>
    <optdesc><p>Specify the <arg>name</arg> of the mixer control to be used by 
    shairport-sync to control the volume.
    The mixer control must be on the mixer device, which by default is the output device.
    If you do not specify a mixer control name, shairport-sync will adjust the volume in 
    software.</p></optdesc>
    </option>

    <option>
    <p><opt>mixer_device=</opt><arg>"mixer_device"</arg><opt>;</opt></p>
    <optdesc><p>By default, the mixer is assumed to be output_device. Use this setting to 
    specify a device other than the output device.</p></optdesc>
    </option>
    
    <option>
    <p><opt>output_rate=</opt><arg>frame rate</arg><opt>;</opt></p>
    <optdesc><p>Use this setting to specify the frame rate to output to the ALSA device. 
    Allowable values are 44100 (default), 88200, 176400 and 352800. The device must have 
    the capability to accept the format you specify. There is no particular reason to use 
    anything other than 44100 if it is available.
    </p></optdesc>
    </option>

    <option>
    <p><opt>output_format=</opt><arg>"format"</arg><opt>;</opt></p>
    <optdesc><p>Use this setting to specify the format that should be used to send data to 
    the ALSA device. Allowable values are "U8", "S8", "S16", "S24", "S24_3LE", "S24_3BE" 
    or "S32". The device must have the capability to accept the format you 
    specify.</p><p>"S" means signed; "U" means unsigned; BE means big-endian and LE means 
    little-endian. Except where stated (using *LE or *BE), endianness matches that of the 
    processor. The default is "S16".</p><p>If you are using a hardware mixer, the best 
    setting is S16, as audio will pass through Shairport Sync unmodified except for
    interpolation. If you are using the software mixer, use 32- or 24-bit, if your device 
    is capable of it, to get the lowest possible levels of dither.
    </p></optdesc>
    </option>

    <option>
    <p><opt>disable_synchronization=</opt><arg>"no"</arg><opt>;</opt></p>
    <optdesc><p>This is an advanced setting and is for debugging only. Set to 
    <arg>"yes"</arg> to disable synchronization. Default is <arg>"no"</arg>.
    If you use it to disable synchronisation, then sooner or later you'll experience audio 
    glitches due to audio buffer overflow or underflow.
    </p></optdesc>
    </option>

    <option>
    <p><opt>period_size=</opt><arg>number</arg><opt>;</opt></p>
    <optdesc><p>Use this optional advanced setting to set the alsa period size near to 
    this value.</p></optdesc>
    </option>

    <option>
    <p><opt>buffer_size=</opt><arg>number</arg><opt>;</opt></p>
    <optdesc><p>Use this optional advanced setting to set the alsa buffer size near to 
    this value.</p></optdesc>
    </option>

    <option>
    <p><opt>use_mmap_if_available=</opt><arg>"yes"</arg><opt>;</opt></p>
    <optdesc><p> Use this optional advanced setting to control whether MMAP-based output 
    is used to communicate with the DAC. Default is <arg>"yes"</arg>.</p></optdesc>
    </option>
    
    <option>
    <p><opt>mute_using_playback_switch=</opt><arg>"no"</arg><opt>;</opt></p>
    <optdesc>
    <p>This is an advanced setting and the default is <arg>"no"</arg>. If it is set to 
    <arg>"yes"</arg>, hardware mute will be used where it is available. 
    Set it to <arg>"no"</arg> to prevent the hardware mute being used.</p>
    <p>If Shairport Sync is sharing the output device with other applications, it is best 
    to leave this set to <arg>"no"</arg> for compatibility with those applications.</p>
    <p>Another motivation for this is to allow the ALSA function call
    "snd_mixer_selem_set_playback_switch_all" to be avoided. It is incorrectly implemented 
    on certain soundcards, including the emulated card in VMWare Fusion 8.5.</p>
    </optdesc>
    </option>

    <option>
    <p><opt>maximum_stall_time=</opt><arg>seconds</arg><opt>;</opt></p>
    <optdesc><p>If an output device fails to accept any audio frames for more than the 
    time, in seconds, specified here (0.2 seconds by default),
    it is considered to have malfunctioned. It will result in the
    <opt>run_this_if_an_unfixable_error_is_detected</opt> program, 
    if any, being called.</p>
    <p>Implemented for the ALSA back end only.</p>
    </optdesc>
    </option>

    <option>
    <p><opt>disable_standby_mode=</opt><arg>"never"</arg><opt>;</opt></p>
    <optdesc>
    <p>Shairport Sync has a "Disable Standby" feature to eliminate certain 
    faint-but-annoying audible pops and clicks. When activsted, it prevents
    an output device from entering standby mode and thus it minimises standby/busy 
    transitions, which can sometimes be heard. Use this setting to control when the 
    Disable Standby feature is active: "never" means it will never be activated, "always" 
    means it will be active as soon as shairport-sync starts running, and "auto" 
    means it will be active while shairport-sync is in the "active" state.</p> 
    <p>Shairport Sync goes "active" when a play session starts. When the play 
    session ends, the system will stay active until the time 
    specified in the active_state_timeout setting elapses.
    If a new play session starts before that, the system will remain active. Otherwise, 
    the system will go inactive.
    </p>
    </optdesc>
    </option>

    <option><p><opt>"SNDIO" SETTINGS</opt></p></option>
     <p>These settings are for the SNDIO back end, used to communicate with audio output 
     devices in the SNDIO system.</p>

    <option>
    <p><opt>device=</opt><arg>"snd/0"</arg><opt>;</opt></p>
    <optdesc><p>Use this optional setting to specify the name of the output device, e.g. 
    <arg>"snd/0"</arg>. The default is to use the SNDIO system's default.</p></optdesc>
    </option>

    <option>
    <p><opt>rate=</opt><arg>44100</arg><opt>;</opt></p>
    <optdesc><p>Use this optional setting to specify the output rate in frames per second. 
    Valid rates are 44100, 88200, 176400 or 352800.
    The output device must have the capability to accept data at the specified rate. The 
    default is 44100.</p></optdesc>
    </option>

    <option>
    <p><opt>format=</opt><arg>"S16"</arg><opt>;</opt></p>
    <optdesc><p>Use this optional setting to specify the output format.  Allowable values 
    are "U8", "S8", "S16", "S24", "S24_3LE", "S24_3BE" or "S32".
    The device must have the capability to accept the format you specify.</p><p>"S" means 
    signed; "U" means unsigned; BE means big-endian and LE means little-endian.
    Except where stated (using *LE or *BE), endianness matches that of the processor. The 
    default is "S16".</p><p>
    Since the SNDIO backend does not use a hardware mixer for volume control, dither will 
    be introduced into the output if it is less than full volume.
    Thus, (unless you are ignoring the volume control setting),
    consider using 32- or 24-bit output if your device is capable of it, to get the lowest 
    possible levels of dither.</p>
    <p>Please note that 32- or 24-bit has not been extensively tested on
    SNDIO.</p></optdesc>
    </option>

    <option>
    <p><opt>round=</opt><arg>value</arg><opt>;</opt></p>
    <optdesc><p>Use this optional advanced setting to specify the period size of the SNDIO 
    channel. If omitted, a SNDIO system default value will be used.</p></optdesc>
    </option>

    <option>
    <p><opt>bufsiz=</opt><arg>value</arg><opt>;</opt></p>
    <optdesc><p>Use this optional advanced setting to specify the buffer size of the SNDIO 
    channel. If omitted, a SNDIO system default value will be used.</p></optdesc>
    </option>

    <option><p><opt>"PA" SETTINGS</opt></p></option>
    <p>These settings are for the new PulseAudio backend.</p>

    <option>
    <p><opt>application_name=</opt><arg>"Shairport Sync"</arg><opt>;</opt></p>
    <optdesc><p>Use this to set the name to appear in the Sounds "Applications" tab when 
    Shairport Sync is active. The default is the name "Shairport Sync".</p></optdesc>
    </option>

    <option><p><opt>"PIPE" SETTINGS</opt></p></option>
    <p>These settings are for the PIPE backend, used to route audio to a named unix pipe. 
    The audio is in raw CD audio format: PCM 16 bit little endian, 44,100 samples per 
    second, interleaved stereo.</p>

    <option>
    <p><opt>name=</opt><arg>"/path/to/pipe"</arg><opt>;</opt></p>
    <optdesc><p>Use this to specify the name and location of the pipe. The pipe will be 
    created and opened when shairport-sync starts up and will be closed upon shutdown.
    Frames of audio will be sent to the pipe in packets of 352 frames and will be 
    discarded if the pipe has not have a reader attached.
    The sender will wait for up to five seconds for a packet to be written before
    discarding it.</p></optdesc>
    </option>
     
    <option><p><opt>"STDOUT" SETTINGS</opt></p></option>
    <p>There are no settings for the STDOUT backend.</p>
    
    <option><p><opt>"AO" SETTINGS</opt></p></option>
    <p>There are no configuration file settings for the AO backend.</p>

    <option><p><opt>"METADATA" SETTINGS</opt></p></option>
    <p>shairport-sync can process metadata provided by the source, such as Track Number, 
    Album Name, cover art, etc. and can provide additional metadata such as volume level,
    pause/resume, etc. It sends the metadata to a pipe, by default 
    <file>/tmp/shairport-sync-metadata</file>.
    To process metadata, shairport-sync must have been compiled with metadata support 
    included.
    You can check that this is so by running the command <opt>$ shairport-sync -V</opt>; 
    the identification string will contain the word <opt>metadata</opt>.</p>
    <p>Please note that different sources provide different levels of metadata. Some 
    provide a lot; some provide almost none.</p>
    <p>The <opt>metadata</opt> group of settings allow you to enable metadata handling and 
    to control certain aspects of it:</p>

    <option>
    <p><opt>enabled=</opt><arg>"choice"</arg><opt>;</opt></p>
    <optdesc><p>Set the <arg>choice</arg> to "yes" to enable shairport-sync to look for 
    metadata from the audio source and to forward it, along with metadata generated by 
    shairport-sync itself, to the metadata pipe. The default is "no".</p></optdesc>
    </option>

    <option>
    <p><opt>include_cover_art=</opt><arg>"choice"</arg><opt>;</opt></p>
    <optdesc><p>Set the <arg>choice</arg> to "yes" to enable shairport-sync to look for 
    cover art from the audio source and to include it in the feed to the metadata pipe.
    You must also enable metadata (see above).
    One reason for not including cover art is that the images can sometimes be very large 
    and may delay transmission of subsequent metadata through the pipe.
    The default is "no".</p></optdesc>
    </option>

    <option>
    <p><opt>pipe_name=</opt><arg>"filepathname"</arg><opt>;</opt></p>
    <optdesc><p>Specify the absolute path name of the pipe through which metadata should 
    be sent The default is <file>/tmp/shairport-sync-metadata</file>.</p></optdesc>
    </option>
    
    <option>
    <p><opt>socket_address=</opt><arg>"hostnameOrIP"</arg><opt>;</opt></p>
    <optdesc><p>If <arg>hostnameOrIP</arg> is set to a host name or and IP address, UDP 
    packets containing metadata will be sent to this address.
    May be a multicast address. Additionally, <arg>socket-port</arg> must be non-zero and 
    <arg>enabled</arg> must be set to "yes".</p></optdesc>
    </option>

    <option>
    <p><opt>socket_port=</opt><arg>port</arg><opt>;</opt></p>
    <optdesc><p>If <opt>socket_address</opt> is set, use <arg>port</arg> to specify the 
    port to send UDP packets to. Must not be zero.</p></optdesc>
    </option>

    <option>
    <p><opt>socket_msglength=</opt><arg>65000</arg><opt>;</opt></p>
    <optdesc><p>The maximum packet size for any UDP metadata. This must be between 500 or 
    65000. The default is 500.</p></optdesc>
    </option>

    <option><p><opt>"DIAGNOSTICS" SETTINGS</opt></p></option>
    <option>
    <p><opt>statistics=</opt><arg>"setting"</arg><opt>;</opt></p>
    <optdesc><p>Use this <arg>setting</arg> to enable ("yes") or disable ("no") the output 
    of some statistical information on the console or in the log. The default is to 
    disable statistics.</p></optdesc>
    </option>

    <option>
    <p><opt>log_verbosity=</opt><arg>0</arg><opt>;</opt></p>
    <optdesc><p>Use this to specify how much debugging information should be output or 
    logged. The value <arg>0</arg> means no debug information, <arg>3</arg> means most 
    debug information. The default is <arg>0</arg>.</p></optdesc>
    </option>
    
	</section>

	<options>
	  <p>This section is about the command-line options available in shairport-sync.</p>
    <p>Note: if you are setting up shairport-sync for the first time or are updating an 
    existing installation, you are encouraged to use the configuration file settings 
    described above. Most of the command-line options described below
    simply replicate the configuration settings and are retained to provide backward 
    compatibility with older installations of shairport-sync.</p>
    
    <p>Many  command-line options take sensible default values, so you can normally
    ignore most of them. See the EXAMPLES section for typical usages.</p>

    <p>There are two kinds of command-line options for shairport-sync:
    regular <opt>program options</opt> and <opt>audio backend options</opt>.
    Program options are
    always listed first, followed by any audio backend options, preceded by
    a <opt>--</opt> symbol.</p>
    
  <section name="Program Options">
  <p>These command-line options are used by shairport-sync itself.</p>
  </section>
  
	  <option>
		<p><opt>-a </opt><arg>service name</arg><opt> | --name=</opt><arg>service 
		name</arg></p>
		<optdesc><p>
		Use this <arg>service name</arg> to identify this player in iTunes, etc.</p>
		
		<p>The following substitutions are allowed:
		<opt>%h</opt> for the computer's hostname,
		<opt>%H</opt> for the computer's hostname with the first letter capitalised (ASCII 
		only),
		<opt>%v</opt> for the shairport-sync version number, e.g. "3.0.1" and
		<opt>%V</opt> for the shairport-sync version string, e.g. 
		"3.0.1-OpenSSL-Avahi-ALSA-soxr-metadata-sysconfdir:/etc".</p> 
    <p>The default is "%H", which is replaced by the hostname with the first letter 
    capitalised.</p>
    </optdesc>
	  </option>

	  <option>
		<p><opt>-B </opt><arg>program</arg><opt> | --on-start=</opt><arg>program</arg></p>
		<optdesc><p>
		Execute <arg>program</arg> when playback is about to begin. Specify the 
		full path to the program, e.g. <file>/usr/bin/logger</file>.
		Executable scripts can be used, but they must have the appropriate shebang
    (<file>#!/bin/sh</file> in the headline.</p>
		
		<p>If you want shairport-sync to wait until the command has
		completed before starting to play, select the <opt>-w</opt> option as well.
		</p></optdesc>
	  </option>

	  <option>
		<p><opt>-c </opt><arg>filename</arg><opt> | --configfile=</opt><arg>filename</arg></p>
		<optdesc><p>
		Read configuration settings from <arg>filename</arg>. The default is to read them from 
		the <file>shairport-sync.conf</file> in the System Configuration Directory -- 
		<file>/etc</file> in Linux, <file>/usr/local/etc</file> in BSD unixes.
		For information about configuration settings, see the  "Configuration File Settings" 
		section above.
    </p></optdesc>
	  </option>

	  <option>
		<p><opt>-d | --daemon</opt></p>
		<optdesc><p>
		Instruct shairport-sync to demonise itself. It will write its
    Process ID (PID) to a file, usually at
    <file>/var/run/shairport-sync/shairport-sync.pid</file>, which is used by the
    <opt>-k</opt>, <opt>-D</opt> and <opt>-R</opt> options to locate
    the daemon at a later time. See also the <opt>-j</opt> option.  Only available if
		shaiport-sync has been compiled with libdaemon support.
		</p></optdesc>
	  </option>

	  <option>
		<p><opt>-E </opt><arg>program</arg><opt> | --on-stop=</opt><arg>program</arg></p>
		<optdesc><p>
		Execute <arg>program</arg> when playback has ended. Specify the 
		full path to the program, e.g. <file>/usr/bin/logger</file>.
		Executable scripts can be used, but they must have the appropriate shebang
    (<file>#!/bin/sh</file> in the headline.</p>
		<p>If you want shairport-sync to wait until the command has
		completed before continuing, select the <opt>-w</opt> option as well.
		</p></optdesc>
	  </option>

	  <option>
		<p><opt>--get-coverart</opt></p>
		<optdesc><p>
		This option requires the <opt>--meta-dir</opt> option to be set, and enables
		shairport-sync to request cover art from the source and to transmit it through
		the metadata pipe.</p>
		<p>Please note that cover art data may be very large, and may place too great a
		burden on your network.
    </p></optdesc>
	  </option>

	  <option>
		<p><opt>-h | --help</opt></p>
		<optdesc><p>
		Print brief help message and exit.
		</p></optdesc>
	  </option>

	  <option>
		<p><opt>-j</opt></p>
		<optdesc><p>
		Instruct shairport-sync to demonise itself. Unlike the <opt>-d</opt> option, it will 
		not write a Process ID (PID) to a file -- it will just (hence the "j") demonise 
		itself.  Only available if shaiport-sync has been compiled with libdaemon support.
		</p></optdesc>
	  </option>

	  <option>
		<p><opt>-k | --kill</opt></p>
		<optdesc><p>
		Kill the shairport-sync daemon and exit. (Requires that the daemon has
		written its PID to an agreed file -- see the <opt>-d</opt> option. Only available if
		shaiport-sync has been compiled with libdaemon support.)
		</p></optdesc>
	  </option>

	  <option>
		<p><opt>--logOutputLevel</opt></p>
		<optdesc><p>
		Use this to log the volume level when the volume is changed. It may be useful if you 
		are trying to determine a suitable value for the maximum volume level. Not available 
		as a configuration file setting.
    </p>
    </optdesc>
	  </option>

	  <option>
		<p><opt>-L | --latency=</opt><arg>latency</arg></p>
		<optdesc><p>
		Use this to set the <arg>default latency</arg>, in frames, for audio coming from an 
		unidentified source or from an iTunes Version 9 or earlier source. The standard value 
		for the <arg>default latency</arg> is 88,200 frames, where there are 44,100
    frames to the second.
    </p>
    <p>Please note that this feature is deprecated and will be removed in a future version 
    of shairport-sync.</p>
    </optdesc>
	  </option>

	  <option>
		<p><opt>--meta-dir=</opt><arg>directory</arg></p>
		<optdesc><p>
		Listen for metadata coming from the source and send it, along with metadata from
		shairport-sync itself, to a pipe called <arg>shairport-sync-metadata</arg>
		in the <arg>directory</arg> you specify. If you add the <opt>--get-cover-art</opt> 
		then cover art will be sent through the pipe too. See <url 
		href="https://github.com/mikebrady/shairport-sync-metadata-reader"/>
		for a sample metadata reader.
		</p></optdesc>
	  </option>

	  <option>
		<p><opt>-m </opt><arg>mdnsbackend</arg><opt> | --mdns=</opt><arg>mdnsbackend</arg></p>
		<optdesc><p>
		Force the use of the specified mDNS backend to advertise the
    player on the network. The default is to try all mDNS backends until one
    works.
		</p></optdesc>
	  </option>

	  <option>
		<p><opt>-o </opt><arg>outputbackend</arg><opt> | 
		--output=</opt><arg>outputbackend</arg></p>
		<optdesc><p>
		Force the use of the specified output backend to play the audio.
    The default is to try the first one.
		</p></optdesc>
	  </option>

	  <option>
		<p><opt>-p </opt><arg>port</arg><opt> | --port=</opt><arg>port</arg></p>
		<optdesc><p>
		Listen for play requests on <arg>port</arg>. The default is to use port
    5000.
		</p></optdesc>
	  </option>

	  <option>
		<p><opt>--password=</opt><arg>secret</arg></p>
		<optdesc><p>
		Require the password <arg>secret</arg> to be able to connect and stream to the 
		service.
		</p></optdesc>
	  </option>

	  <option>
		<p><opt>-r </opt><arg>threshold</arg><opt> | --resync=</opt><arg>threshold</arg></p>
		<optdesc><p>
		Resynchronise if timings differ by more than <arg>threshold</arg> frames.
    If the output timing differs from the source timing by more than
    the threshold, output will be muted and a full resynchronisation
    will occur. The default threshold is 2,205 frames, i.e. 50
    milliseconds. Specify <opt>0</opt> to disable resynchronisation. This setting is 
    deprecated and will be removed in a future version of shairport-sync.
		</p></optdesc>
	  </option>

	  <option>
		<p><opt>--statistics</opt></p>
		<optdesc><p>
		Print some statistics in the standard output, or in the logfile if in daemon mode.
		</p></optdesc>
	  </option>

	  <option>
		<p><opt>-S </opt><arg>mode</arg><opt> | --stuffing=</opt><arg>mode</arg></p>
		<optdesc><p>
		Stuff the audio stream using the <arg>mode</arg>.  "Stuffing" refers to the
    process of adding or removing frames of audio  to  or  from  the
    stream sent to the output device to keep it exactly in synchrony
    with the player.
    The default mode, <opt>basic</opt>, is normally almost  completely  inaudible.
    The  alternative mode, <opt>soxr</opt>, is even less obtrusive but
    requires much more processing power. For this mode, support for
    libsoxr, the SoX Resampler Library, must be selected when
    shairport-sync is compiled.
		</p></optdesc>
	  </option>

	  <option>
		<p><opt>-t </opt><arg>timeout</arg><opt> | --timeout=</opt><arg>timeout</arg></p>
		<optdesc><p>
		Exit play mode if the stream disappears for  more  than  <arg>timeout</arg>
    seconds.</p>
    <p>When shairport-sync plays an audio stream, it starts a play
    session and will return a busy signal to any other sources that
    attempt to use it. If the audio stream disappears for longer
    than <arg>timeout</arg> seconds, the play session will be terminated.
    If you  specify a timeout time of <opt>0</opt>,
    shairport-sync will never signal that
    it is busy and will not prevent other sources from "barging in"
    on an existing play session. The default value is 120 seconds.
		</p></optdesc>
	  </option>

	  <option>
		<p><opt>--tolerance=</opt><arg>frames</arg></p>
		<optdesc><p>
		Allow playback to be up to <arg>frames</arg> out of exact synchronization before 
		attempting to correct it.
		The default is 88 frames, i.e. 2 ms. The smaller the tolerance, the more likely it is 
		that overcorrection will occur.
		Overcorrection is when more corrections (insertions and deletions) are made than are 
		strictly necessary to keep the stream in sync. Use the <opt>--statistics</opt> option 
		to monitor correction levels. Corrections should not greatly exceed net corrections. 
		This setting is deprecated and will be removed in a future version of shairport-sync.
		</p></optdesc>
	  </option>

	  <option>
		<p><opt>-u</opt></p>
		<optdesc><p>
		If you are running shairport-sync from the command line and want logs to appear there,
		use this option. Otherwise, logs may go to the system log.
		</p></optdesc>
	  </option>

	  <option>
		<p><opt>-V | --version</opt></p>
		<optdesc><p>
		Print version information and exit.
		</p></optdesc>
	  </option>

	  <option>
		<p><opt>-v | --verbose</opt></p>
		<optdesc><p>
		Print debug information. Repeat up to three times to get more detail.
		</p></optdesc>
	  </option>

	  <option>
		<p><opt>-w | --wait-cmd</opt></p>
		<optdesc><p>
		Wait for commands specified using <opt>-B</opt> or <opt>-E</opt>  to  complete  before
    continuing execution.
		</p></optdesc>
	  </option>

  <section name="Audio Backend Options">
  <p>These  command-line options are passed to the chosen audio backend. The audio  
  backend  options  are
  preceded by a <opt>--</opt> symbol to introduce them and to separate them from any
  program options. In this way, option letters can be used  as  program
  options and also as audio backend options without ambiguity.</p>
  
  <p>In the ALSA backend, audio is sent to an output device
  which you can specify using the <opt>-d</opt> option.
  The output level (the "volume") is controlled using a level control associated with a 
  mixer.
  By default, the mixer is implemented in shairport-sync itself in software.
  To use a hardware level control on a mixer on the sound card, specify the name of the 
  mixer control with the <opt>-c</opt> option.
  If the mixer is not associated with the output device, then you need to specify where 
  the mixer is to be found with the <opt>-m</opt> option.</p>
  </section>
  
  <option>
  <p><opt>-c </opt><arg>controlname</arg></p>
  <optdesc><p>
  Use the level control called <arg>controlname</arg> on the hardware mixer for
  controlling volume.
  This is needed if the mixer type is specified, using the <opt>-t</opt> option,
  to be <opt>hardware</opt>. There is no default.
  </p></optdesc>
  </option>

  <option>
  <p><opt>-d </opt><arg>device</arg></p>
  <optdesc><p>
  Use the specified output <arg>device</arg>. You may specify a card, e.g. 
  <opt>hw:0</opt>, in which case the default output device on the card will be chosen.
  Alternatively, you can specify a specific device on a card, e.g. <opt>hw:0,0</opt>.
  The default is the device named <opt>default</opt>.
  </p></optdesc>
  </option>

  <option>
  <p><opt>-m </opt><arg>mixer</arg></p>
  <optdesc><p>
  Use the specified hardware <arg>mixer</arg> for volume control. Use this to specify 
  where the mixer is to be found. For example, if the mixer is associated with a card,
  as is often the case, specify the card, e.g. <opt>hw:0</opt>.
  If (unusually) the mixer is associated with a specific device on a card,
  specify the device, e.g. <opt>hw:0,1</opt>.
  The default is the device named in the <opt>-d</opt> option,
  if given, or the device named <opt>default</opt>.
  </p></optdesc>
  </option>

  <option>
  <p><opt>-t </opt><arg>devicetype</arg></p>
  <optdesc>
  <p>
  This option is deprecated and is ignored. For your information, its functionality has 
  been automatically incorporated in the -c option
  -- if you specify a mixer name with the -c option, it is assumed that the mixer is 
  implemented in hardware.
  </p></optdesc>
  </option>
	</options>

  <section name="Examples">
  <p>Here is a slightly contrived example:</p>
      <cmd>shairport-sync  <opt>-d</opt>
      <opt>-a "Joe's Stereo"</opt>
      <opt>-S soxr</opt>
      <opt>--</opt>
      <opt>-d hw:1,0</opt>
      <opt>-m hw:1</opt>
      <opt>-c PCM</opt>      
      </cmd>
  <p>The program will run in daemon mode ( <opt>-d</opt> ), will be  visible  as
  "Joe's Stereo" ( <opt>-a "Joe's Stereo"</opt> ) and will use the SoX Resampler
  Library-based stuffing ( <opt>-S soxr</opt> ).
  The audio backend options following the <opt>--</opt> separator specify
  that  the  audio will be output on output 0 of soundcard 1
  ( <opt>-d hw:1,0</opt> ) and will take advantage of the same sound card's mixer
  ( <opt>-m hw:1</opt> ) using the level control named "PCM" ( <opt>-c "PCM"</opt> ).
  </p>
  <p>The example above is slightly contrived in order to show the use of the <opt>-m</opt> 
  option. Typically, output 0 is the default output of a card, so the output device could 
  be written <opt>-d hw:1</opt> and then the mixer option would be unnecessary, giving the following, simpler, command:</p>
       <cmd>shairport-sync  <opt>-d</opt>
      <opt>-a "Joe's Stereo"</opt>
      <opt>-S soxr</opt>
      <opt>--</opt>
      <opt>-d hw:1</opt>
      <opt>-c PCM</opt>      
      </cmd>
 
  </section>

	<section name="Credits">
	<p>Mike Brady developed shairport-sync from the original Shairport by James Laird.</p>
	<p>shairport-sync can be found at
	<url href="https://github.com/mikebrady/shairport-sync."/></p>
  <p>Shairport can be found at
  <url href="https://github.com/abrasive/shairport."/></p>
	</section>

	<section name="Comments">
	<p>This man page was written using <manref name="xml2man" section="1"
	href="http://masqmail.cx/xml2man/"/> by Oliver Kurth.</p>
	</section>

  </manpage>
<|MERGE_RESOLUTION|>--- conflicted
+++ resolved
@@ -111,11 +111,7 @@
 	  i.e. the System Configuration Directory.)</p>
 	  
 	  
-<<<<<<< HEAD
-	  <p>Within the configuration file, settings are organised into <i>groups</i>, for 
-=======
 	  <p>Within the configuration file, settings are organised into <i>groups</i>, for
->>>>>>> 0e85ec37
 	  example, there is a "general" group of
 	  standard settings, and there is an "alsa" group with settings that pertain to the ALSA
 	  back end. Here is an example of a typical configuration file:</p>
@@ -227,11 +223,7 @@
 
     <option>
     <p><opt>udp_port_range=</opt><arg>range</arg><opt>;</opt></p>
-<<<<<<< HEAD
-    <optdesc><p>Use this in conjunction with the previous setting to specify the 
-=======
     <optdesc><p>Use this in conjunction with the previous setting to specify the
->>>>>>> 0e85ec37
     <arg>range</arg> of ports that can be checked for availability. Only three ports are 
     needed.
     The default is 100, thus 100 ports will be checked from port 6001 upwards until three 
