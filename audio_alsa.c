/*
 * libalsa output driver. This file is part of Shairport.
 * Copyright (c) Muffinman, Skaman 2013
 * Copyright (c) Mike Brady 2014 -- 2019
 * All rights reserved.
 *
 * Permission is hereby granted, free of charge, to any person
 * obtaining a copy of this software and associated documentation
 * files (the "Software"), to deal in the Software without
 * restriction, including without limitation the rights to use,
 * copy, modify, merge, publish, distribute, sublicense, and/or
 * sell copies of the Software, and to permit persons to whom the
 * Software is furnished to do so, subject to the following conditions:
 *
 * The above copyright notice and this permission notice shall be
 * included in all copies or substantial portions of the Software.
 *
 * THE SOFTWARE IS PROVIDED "AS IS", WITHOUT WARRANTY OF ANY KIND,
 * EXPRESS OR IMPLIED, INCLUDING BUT NOT LIMITED TO THE WARRANTIES
 * OF MERCHANTABILITY, FITNESS FOR A PARTICULAR PURPOSE AND
 * NONINFRINGEMENT. IN NO EVENT SHALL THE AUTHORS OR COPYRIGHT
 * HOLDERS BE LIABLE FOR ANY CLAIM, DAMAGES OR OTHER LIABILITY,
 * WHETHER IN AN ACTION OF CONTRACT, TORT OR OTHERWISE, ARISING
 * FROM, OUT OF OR IN CONNECTION WITH THE SOFTWARE OR THE USE OR
 * OTHER DEALINGS IN THE SOFTWARE.
 */

#define ALSA_PCM_NEW_HW_PARAMS_API

#include <alsa/asoundlib.h>
#include <inttypes.h>
#include <math.h>
#include <memory.h>
#include <pthread.h>
#include <stdio.h>
#include <unistd.h>

#include "config.h"

#include "common.h"
#include "activity_monitor.h"
#include "audio.h"

enum alsa_backend_mode {
  abm_disconnected,
  abm_connected,
  abm_playing
} alsa_backend_state; // under the control of alsa_mutex

static void help(void);
static int init(int argc, char **argv);
static void deinit(void);
static void start(int i_sample_rate, int i_sample_format);
static int play(void *buf, int samples);
static void stop(void);
static void flush(void);
int delay(long *the_delay);
int get_rate_information(uint64_t *elapsed_time, uint64_t *frames_played);
void *alsa_buffer_monitor_thread_code(void *arg);

static void volume(double vol);
void do_volume(double vol);

static void parameters(audio_parameters *info);
int mute(int do_mute); // returns true if it actually is allowed to use the mute
static double set_volume;
static int output_method_signalled = 0; // for reporting whether it's using mmap or not
<<<<<<< HEAD
int delay_type_notified = -1; // for controlling the reporting of whether the output device can do precison delays (alsa->pulsaudio devices can't)
=======
int delay_type_notifier = -1; // used for reporting the type of delay
>>>>>>> c687dadd

audio_output audio_alsa = {
    .name = "alsa",
    .help = &help,
    .init = &init,
    .deinit = &deinit,
    .start = &start,
    .stop = &stop,
    .is_running = NULL,
    .flush = &flush,
    .delay = &delay,
    .play = &play,
    .rate_info = &get_rate_information,
    .mute = NULL,        // a function will be provided if it can, and is allowed to,
                         // do hardware mute
    .volume = NULL,      // a function will be provided if it can do hardware volume
    .parameters = NULL}; // a function will be provided if it can do hardware volume

static pthread_mutex_t alsa_mutex = PTHREAD_MUTEX_INITIALIZER;
static pthread_mutex_t alsa_mixer_mutex = PTHREAD_MUTEX_INITIALIZER;

pthread_t alsa_buffer_monitor_thread;

// for deciding when to activate mute
// there are two sources of requests to mute -- the backend itself, e.g. when it
// is flushing
// and the player, e.g. when volume goes down to -144, i.e. mute.

// we may not be allowed to use hardware mute, so we must reflect that too.

int mute_requested_externally = 0;
int mute_requested_internally = 0;

// for tracking how long the output device has stalled
uint64_t stall_monitor_start_time;      // zero if not initialised / not started /
                                        // zeroed by flush
long stall_monitor_frame_count;         // set to delay at start of time, incremented by
                                        // any writes
uint64_t stall_monitor_error_threshold; // if the time is longer than this, it's
                                        // an error

static snd_output_t *output = NULL;
static unsigned int desired_sample_rate;
static enum sps_format_t sample_format;
int frame_size; // in bytes for interleaved stereo

int alsa_device_initialised; // boolean to ensure the initialisation is only
                             // done once
         
                    
enum yndk_type precision_delay_available_status = YNDK_DONT_KNOW; // initially, we don't know if the device can do precision delay
                            
snd_pcm_t *alsa_handle = NULL;
static snd_pcm_hw_params_t *alsa_params = NULL;
static snd_pcm_sw_params_t *alsa_swparams = NULL;
static snd_ctl_t *ctl = NULL;
static snd_ctl_elem_id_t *elem_id = NULL;
static snd_mixer_t *alsa_mix_handle = NULL;
static snd_mixer_elem_t *alsa_mix_elem = NULL;
static snd_mixer_selem_id_t *alsa_mix_sid = NULL;
static long alsa_mix_minv, alsa_mix_maxv;
static long alsa_mix_mindb, alsa_mix_maxdb;

static char *alsa_out_dev = "default";
static char *alsa_mix_dev = NULL;
static char *alsa_mix_ctrl = "Master";
static int alsa_mix_index = 0;
static int hardware_mixer = 0;
static int has_softvol = 0;

int64_t dither_random_number_store = 0;

static int volume_set_request = 0; // set when an external request is made to set the volume.

int mixer_volume_setting_gives_mute = 0; // set when it is discovered that
                                         // particular mixer volume setting
                                         // causes a mute.
long alsa_mix_mute;                      // setting the volume to this value mutes output, if
                                         // mixer_volume_setting_gives_mute is true
int volume_based_mute_is_active =
    0; // set when muting is being done by a setting the volume to a magic value

static snd_pcm_sframes_t (*alsa_pcm_write)(snd_pcm_t *, const void *,
                                           snd_pcm_uframes_t) = snd_pcm_writei;

// static int play_number;
// static int64_t accumulated_delay, accumulated_da_delay;
int alsa_characteristics_already_listed = 0;

static snd_pcm_uframes_t period_size_requested, buffer_size_requested;
static int set_period_size_request, set_buffer_size_request;

static uint64_t measurement_start_time;
static uint64_t frames_played_at_measurement_start_time;

static uint64_t measurement_time;
static uint64_t frames_played_at_measurement_time;

volatile uint64_t most_recent_write_time;

static uint64_t frames_sent_for_playing;
static uint64_t frame_index;
static int measurement_data_is_valid;

static void help(void) {
  printf("    -d output-device    set the output device, default is \"default\".\n"
         "    -c mixer-control    set the mixer control name, default is to use no mixer.\n"
         "    -m mixer-device     set the mixer device, default is the output device.\n"
         "    -i mixer-index      set the mixer index, default is 0.\n");
}

void set_alsa_out_dev(char *dev) { alsa_out_dev = dev; }

// assuming pthread cancellation is disabled
int open_mixer() {
  int response = 0;
  if (hardware_mixer) {
    debug(3, "Open Mixer");
    int ret = 0;
    snd_mixer_selem_id_alloca(&alsa_mix_sid);
    snd_mixer_selem_id_set_index(alsa_mix_sid, alsa_mix_index);
    snd_mixer_selem_id_set_name(alsa_mix_sid, alsa_mix_ctrl);

    if ((snd_mixer_open(&alsa_mix_handle, 0)) < 0) {
      debug(1, "Failed to open mixer");
      response = -1;
    } else {
      debug(3, "Mixer device name is \"%s\".", alsa_mix_dev);
      if ((snd_mixer_attach(alsa_mix_handle, alsa_mix_dev)) < 0) {
        debug(1, "Failed to attach mixer");
        response = -2;
      } else {
        if ((snd_mixer_selem_register(alsa_mix_handle, NULL, NULL)) < 0) {
          debug(1, "Failed to register mixer element");
          response = -3;
        } else {
          ret = snd_mixer_load(alsa_mix_handle);
          if (ret < 0) {
            debug(1, "Failed to load mixer element");
            response = -4;
          } else {
            debug(3, "Mixer Control name is \"%s\".", alsa_mix_ctrl);
            alsa_mix_elem = snd_mixer_find_selem(alsa_mix_handle, alsa_mix_sid);
            if (!alsa_mix_elem) {
              warn("failed to find mixer control \"%s\".", alsa_mix_ctrl);
              response = -5;
            } else {
              response = 1; // we found a hardware mixer and successfully opened it
            }
          }
        }
      }
    }
  }
  return response;
}

// assuming pthread cancellation is disabled
void close_mixer() {
  if (alsa_mix_handle) {
    snd_mixer_close(alsa_mix_handle);
    alsa_mix_handle = NULL;
  }
}

// assuming pthread cancellation is disabled
void do_snd_mixer_selem_set_playback_dB_all(snd_mixer_elem_t *mix_elem, double vol) {
  if (snd_mixer_selem_set_playback_dB_all(mix_elem, vol, 0) != 0) {
    debug(1, "Can't set playback volume accurately to %f dB.", vol);
    if (snd_mixer_selem_set_playback_dB_all(mix_elem, vol, -1) != 0)
      if (snd_mixer_selem_set_playback_dB_all(mix_elem, vol, 1) != 0)
        debug(1, "Could not set playback dB volume on the mixer.");
  }
}

void actual_close_alsa_device() {
  debug(1, "actual close");
  if (alsa_handle) {
    int derr;
    if ((derr = snd_pcm_hw_free(alsa_handle)))
      debug(1, "Error %d (\"%s\") freeing the output device hardware while "
               "closing it.",
            derr, snd_strerror(derr));

    if ((derr = snd_pcm_close(alsa_handle)))
      debug(1, "Error %d (\"%s\") closing the output device.", derr, snd_strerror(derr));
    alsa_handle = NULL;
  }
}

// assuming pthread cancellation is disabled
int actual_open_alsa_device(void) {
  // the alsa mutex is already acquired when this is called
  const snd_pcm_uframes_t minimal_buffer_headroom =
      352 * 2; // we accept this much headroom in the hardware buffer, but we'll
               // accept less
               /*
                 const snd_pcm_uframes_t requested_buffer_headroom =
                     minimal_buffer_headroom + 2048; // we ask for this much headroom in the
                                                     // hardware buffer, but we'll accept
                 less
               */

  int ret, dir = 0;
  unsigned int my_sample_rate = desired_sample_rate;
  // snd_pcm_uframes_t frames = 441 * 10;
  snd_pcm_uframes_t actual_buffer_length;
  snd_pcm_access_t access;

  // ensure no calls are made to the alsa device enquiring about the buffer
  // length if
  // synchronisation is disabled.
  if (config.no_sync != 0)
    audio_alsa.delay = NULL;

  // ensure no calls are made to the alsa device enquiring about the buffer
  // length if
  // synchronisation is disabled.
  if (config.no_sync != 0)
    audio_alsa.delay = NULL;

  // ret = snd_pcm_open(&alsa_handle, alsa_out_dev, SND_PCM_STREAM_PLAYBACK,
  // SND_PCM_NONBLOCK);
  ret = snd_pcm_open(&alsa_handle, alsa_out_dev, SND_PCM_STREAM_PLAYBACK, 0);
  if (ret < 0)
    return ret;

  snd_pcm_hw_params_alloca(&alsa_params);
  snd_pcm_sw_params_alloca(&alsa_swparams);

  ret = snd_pcm_hw_params_any(alsa_handle, alsa_params);
  if (ret < 0) {
    warn("audio_alsa: Broken configuration for device \"%s\": no configurations "
         "available",
         alsa_out_dev);
    return ret;
  }

  if ((config.no_mmap == 0) &&
      (snd_pcm_hw_params_set_access(alsa_handle, alsa_params, SND_PCM_ACCESS_MMAP_INTERLEAVED) >=
       0)) {
    if (output_method_signalled == 0) {
      debug(3, "Output written using MMAP");
      output_method_signalled = 1;
    }
    access = SND_PCM_ACCESS_MMAP_INTERLEAVED;
    alsa_pcm_write = snd_pcm_mmap_writei;
  } else {
    if (output_method_signalled == 0) {
      debug(3, "Output written with RW");
      output_method_signalled = 1;
    }
    access = SND_PCM_ACCESS_RW_INTERLEAVED;
    alsa_pcm_write = snd_pcm_writei;
  }

  ret = snd_pcm_hw_params_set_access(alsa_handle, alsa_params, access);
  if (ret < 0) {
    warn("audio_alsa: Access type not available for device \"%s\": %s", alsa_out_dev,
         snd_strerror(ret));
    return ret;
  }
  

  ret = snd_pcm_hw_params_set_channels(alsa_handle, alsa_params, 2);
  if (ret < 0) {
    warn("audio_alsa: Channels count (2) not available for device \"%s\": %s", alsa_out_dev,
         snd_strerror(ret));
    return ret;
  }

  ret = snd_pcm_hw_params_set_rate_near(alsa_handle, alsa_params, &my_sample_rate, &dir);
  if (ret < 0) {
    warn("audio_alsa: Rate %iHz not available for playback: %s", desired_sample_rate,
         snd_strerror(ret));
    return ret;
  }
  
  snd_pcm_format_t sf;
  switch (sample_format) {
  case SPS_FORMAT_S8:
    sf = SND_PCM_FORMAT_S8;
    frame_size = 2;
    break;
  case SPS_FORMAT_U8:
    sf = SND_PCM_FORMAT_U8;
    frame_size = 2;
    break;
  case SPS_FORMAT_S16:
    sf = SND_PCM_FORMAT_S16;
    frame_size = 4;
    break;
  case SPS_FORMAT_S24:
    sf = SND_PCM_FORMAT_S24;
    frame_size = 8;
    break;
  case SPS_FORMAT_S24_3LE:
    sf = SND_PCM_FORMAT_S24_3LE;
    frame_size = 6;
    break;
  case SPS_FORMAT_S24_3BE:
    sf = SND_PCM_FORMAT_S24_3BE;
    frame_size = 6;
    break;
  case SPS_FORMAT_S32:
    sf = SND_PCM_FORMAT_S32;
    frame_size = 8;
    break;
  default:
    sf = SND_PCM_FORMAT_S16; // this is just to quieten a compiler warning
    frame_size = 4;
    debug(1, "Unsupported output format at audio_alsa.c");
    return -EINVAL;
  }

  ret = snd_pcm_hw_params_set_format(alsa_handle, alsa_params, sf);
  if (ret < 0) {
    warn("audio_alsa: Sample format %d not available for device \"%s\": %s", sample_format,
         alsa_out_dev, snd_strerror(ret));
    return ret;
  }
  

  if (set_period_size_request != 0) {
    debug(1, "Attempting to set the period size");
    ret = snd_pcm_hw_params_set_period_size_near(alsa_handle, alsa_params, &period_size_requested,
                                                 &dir);
    if (ret < 0) {
      warn("audio_alsa: cannot set period size of %lu: %s", period_size_requested,
           snd_strerror(ret));
      return ret;
    } else {
      snd_pcm_uframes_t actual_period_size;
      snd_pcm_hw_params_get_period_size(alsa_params, &actual_period_size, &dir);
      if (actual_period_size != period_size_requested)
        inform("Actual period size set to a different value than requested. "
               "Requested: %lu, actual "
               "setting: %lu",
               period_size_requested, actual_period_size);
    }
  }

  if (set_buffer_size_request != 0) {
    debug(1, "Attempting to set the buffer size to %lu", buffer_size_requested);
    ret = snd_pcm_hw_params_set_buffer_size_near(alsa_handle, alsa_params, &buffer_size_requested);
    if (ret < 0) {
      warn("audio_alsa: cannot set buffer size of %lu: %s", buffer_size_requested,
           snd_strerror(ret));
      return ret;
    } else {
      snd_pcm_uframes_t actual_buffer_size;
      snd_pcm_hw_params_get_buffer_size(alsa_params, &actual_buffer_size);
      if (actual_buffer_size != buffer_size_requested)
        inform("Actual period size set to a different value than requested. "
               "Requested: %lu, actual "
               "setting: %lu",
               buffer_size_requested, actual_buffer_size);
    }
  }

  ret = snd_pcm_hw_params(alsa_handle, alsa_params);
  if (ret < 0) {
    warn("audio_alsa: Unable to set hw parameters for device \"%s\": %s.", alsa_out_dev,
         snd_strerror(ret));
    return ret;
  }

  // check parameters after attempting to set them

  if (set_period_size_request != 0) {
    snd_pcm_uframes_t actual_period_size;
    snd_pcm_hw_params_get_period_size(alsa_params, &actual_period_size, &dir);
    if (actual_period_size != period_size_requested)
      inform("Actual period size set to a different value than requested. "
             "Requested: %lu, actual "
             "setting: %lu",
             period_size_requested, actual_period_size);
  }

  if (set_buffer_size_request != 0) {
    snd_pcm_uframes_t actual_buffer_size;
    snd_pcm_hw_params_get_buffer_size(alsa_params, &actual_buffer_size);
    if (actual_buffer_size != buffer_size_requested)
      inform("Actual period size set to a different value than requested. "
             "Requested: %lu, actual "
             "setting: %lu",
             buffer_size_requested, actual_buffer_size);
  }

  if (my_sample_rate != desired_sample_rate) {
    warn("Can't set the D/A converter to %d.", desired_sample_rate);
    return -EINVAL;
  }

  ret = snd_pcm_hw_params_get_buffer_size(alsa_params, &actual_buffer_length);
  if (ret < 0) {
    warn("audio_alsa: Unable to get hw buffer length for device \"%s\": %s.", alsa_out_dev,
         snd_strerror(ret));
    return ret;
  }

  ret = snd_pcm_sw_params_current(alsa_handle, alsa_swparams);
  if (ret < 0) {
    warn("audio_alsa: Unable to get current sw parameters for device \"%s\": "
         "%s.",
         alsa_out_dev, snd_strerror(ret));
    return ret;
  }

  ret = snd_pcm_sw_params_set_tstamp_mode(alsa_handle, alsa_swparams, SND_PCM_TSTAMP_ENABLE);
  if (ret < 0) {
    warn("audio_alsa: Can't enable timestamp mode of device: \"%s\": %s.", alsa_out_dev,
         snd_strerror(ret));
    return ret;
  }

  /* write the sw parameters */
  ret = snd_pcm_sw_params(alsa_handle, alsa_swparams);
  if (ret < 0) {
    warn("audio_alsa: Unable to set software parameters of device: \"%s\": %s.", alsa_out_dev,
         snd_strerror(ret));
    return ret;
  }

  if (actual_buffer_length < config.audio_backend_buffer_desired_length + minimal_buffer_headroom) {
    /*
    // the dac buffer is too small, so let's try to set it
    buffer_size =
        config.audio_backend_buffer_desired_length + requested_buffer_headroom;
    ret = snd_pcm_hw_params_set_buffer_size_near(alsa_handle, alsa_params,
                                                 &buffer_size);
    if (ret < 0)
      die("audio_alsa: Unable to set hw buffer size to %lu for device \"%s\": "
          "%s.",
          config.audio_backend_buffer_desired_length +
              requested_buffer_headroom,
          alsa_out_dev, snd_strerror(ret));
    if (config.audio_backend_buffer_desired_length + minimal_buffer_headroom >
        buffer_size) {
      die("audio_alsa: Can't set hw buffer size to %lu or more for device "
          "\"%s\". Requested size: %lu, granted size: %lu.",
          config.audio_backend_buffer_desired_length + minimal_buffer_headroom,
          alsa_out_dev, config.audio_backend_buffer_desired_length +
                            requested_buffer_headroom,
          buffer_size);
    }
    */
    debug(1, "The alsa buffer is smaller (%lu bytes) than the desired backend "
             "buffer "
             "length (%ld) you have chosen.",
          actual_buffer_length, config.audio_backend_buffer_desired_length);
  }

  if (alsa_characteristics_already_listed == 0) {
    alsa_characteristics_already_listed = 1;
    int log_level = 2; // the level at which debug information should be output
                       //    int rc;
    snd_pcm_access_t access_type;
    snd_pcm_format_t format_type;
    snd_pcm_subformat_t subformat_type;
    //    unsigned int val, val2;
    unsigned int uval, uval2;
    int sval;
    int dir;
    snd_pcm_uframes_t frames;

    debug(log_level, "PCM handle name = '%s'", snd_pcm_name(alsa_handle));

    //      ret = snd_pcm_hw_params_any(alsa_handle, alsa_params);
    //      if (ret < 0) {
    //        die("audio_alsa: Cannpot get configuration for
    // device
    //\"%s\":
    // no
    // configurations
    //"
    //            "available",
    //            alsa_out_dev);
    //      }

    debug(log_level, "alsa device parameters:");

    snd_pcm_hw_params_get_access(alsa_params, &access_type);
    debug(log_level, "  access type = %s", snd_pcm_access_name(access_type));

    snd_pcm_hw_params_get_format(alsa_params, &format_type);
    debug(log_level, "  format = '%s' (%s)", snd_pcm_format_name(format_type),
          snd_pcm_format_description(format_type));

    snd_pcm_hw_params_get_subformat(alsa_params, &subformat_type);
    debug(log_level, "  subformat = '%s' (%s)", snd_pcm_subformat_name(subformat_type),
          snd_pcm_subformat_description(subformat_type));

    snd_pcm_hw_params_get_channels(alsa_params, &uval);
    debug(log_level, "  number of channels = %u", uval);

    sval = snd_pcm_hw_params_get_sbits(alsa_params);
    debug(log_level, "  number of significant bits = %d", sval);

    snd_pcm_hw_params_get_rate(alsa_params, &uval, &dir);
    switch (dir) {
    case -1:
      debug(log_level, "  rate = %u frames per second (<).", uval);
      break;
    case 0:
      debug(log_level, "  rate = %u frames per second (precisely).", uval);
      break;
    case 1:
      debug(log_level, "  rate = %u frames per second (>).", uval);
      break;
    }

    if (snd_pcm_hw_params_get_rate_numden(alsa_params, &uval, &uval2) == 0)
      debug(log_level, "  precise (rational) rate = %.3f frames per second (i.e. %u/%u).", uval,
            uval2, ((double)uval) / uval2);
    else
      debug(log_level, "  precise (rational) rate information unavailable.");

    snd_pcm_hw_params_get_period_time(alsa_params, &uval, &dir);
    switch (dir) {
    case -1:
      debug(log_level, "  period_time = %u us (<).", uval);
      break;
    case 0:
      debug(log_level, "  period_time = %u us (precisely).", uval);
      break;
    case 1:
      debug(log_level, "  period_time = %u us (>).", uval);
      break;
    }

    snd_pcm_hw_params_get_period_size(alsa_params, &frames, &dir);
    switch (dir) {
    case -1:
      debug(log_level, "  period_size = %lu frames (<).", frames);
      break;
    case 0:
      debug(log_level, "  period_size = %lu frames (precisely).", frames);
      break;
    case 1:
      debug(log_level, "  period_size = %lu frames (>).", frames);
      break;
    }

    snd_pcm_hw_params_get_buffer_time(alsa_params, &uval, &dir);
    switch (dir) {
    case -1:
      debug(log_level, "  buffer_time = %u us (<).", uval);
      break;
    case 0:
      debug(log_level, "  buffer_time = %u us (precisely).", uval);
      break;
    case 1:
      debug(log_level, "  buffer_time = %u us (>).", uval);
      break;
    }

    snd_pcm_hw_params_get_buffer_size(alsa_params, &frames);
    switch (dir) {
    case -1:
      debug(log_level, "  buffer_size = %lu frames (<).", frames);
      break;
    case 0:
      debug(log_level, "  buffer_size = %lu frames (precisely).", frames);
      break;
    case 1:
      debug(log_level, "  buffer_size = %lu frames (>).", frames);
      break;
    }

    snd_pcm_hw_params_get_periods(alsa_params, &uval, &dir);
    switch (dir) {
    case -1:
      debug(log_level, "  periods_per_buffer = %u (<).", uval);
      break;
    case 0:
      debug(log_level, "  periods_per_buffer = %u (precisely).", uval);
      break;
    case 1:
      debug(log_level, "  periods_per_buffer = %u (>).", uval);
      break;
    }
  }
  return 0;
}

int open_alsa_device(void) {
  int result;
  int oldState;
  pthread_setcancelstate(PTHREAD_CANCEL_DISABLE, &oldState); // make this un-cancellable
  result = actual_open_alsa_device();
  pthread_setcancelstate(oldState, NULL);
  return result;
}

int do_alsa_device_init_if_needed() {
  int response = 0;
  // do any alsa device initialisation (general case) if needed
  // at present, this is only needed if a hardware mixer is being used
  // if there's a hardware mixer, it needs to be initialised before first use
  if (alsa_device_initialised == 0) {
    alsa_device_initialised = 1;
    if (hardware_mixer) {
      debug(2, "alsa: hardware mixer init");
      int oldState;
      pthread_setcancelstate(PTHREAD_CANCEL_DISABLE, &oldState); // make this un-cancellable

      if (alsa_mix_dev == NULL)
        alsa_mix_dev = alsa_out_dev;

      // Now, start trying to initialise the alsa device with the settings
      // obtained
      pthread_cleanup_debug_mutex_lock(&alsa_mixer_mutex, 1000, 1);
      if (open_mixer() == 1) {
        if (snd_mixer_selem_get_playback_volume_range(alsa_mix_elem, &alsa_mix_minv,
                                                      &alsa_mix_maxv) < 0)
          debug(1, "Can't read mixer's [linear] min and max volumes.");
        else {
          if (snd_mixer_selem_get_playback_dB_range(alsa_mix_elem, &alsa_mix_mindb,
                                                    &alsa_mix_maxdb) == 0) {

            audio_alsa.volume = &volume;         // insert the volume function now we
                                                 // know it can do dB stuff
            audio_alsa.parameters = &parameters; // likewise the parameters stuff
            if (alsa_mix_mindb == SND_CTL_TLV_DB_GAIN_MUTE) {
              // For instance, the Raspberry Pi does this
              debug(1, "Lowest dB value is a mute");
              mixer_volume_setting_gives_mute = 1;
              alsa_mix_mute = SND_CTL_TLV_DB_GAIN_MUTE; // this may not be
                                                        // necessary -- it's
                                                        // always
              // going to be SND_CTL_TLV_DB_GAIN_MUTE, right?
              // debug(1, "Try minimum volume + 1 as lowest true attenuation
              // value");
              if (snd_mixer_selem_ask_playback_vol_dB(alsa_mix_elem, alsa_mix_minv + 1,
                                                      &alsa_mix_mindb) != 0)
                debug(1, "Can't get dB value corresponding to a minimum volume "
                         "+ 1.");
            }
            debug(3, "Hardware mixer has dB volume from %f to %f.", (1.0 * alsa_mix_mindb) / 100.0,
                  (1.0 * alsa_mix_maxdb) / 100.0);
          } else {
            // use the linear scale and do the db conversion ourselves
            warn("The hardware mixer specified -- \"%s\" -- does not have "
                 "a dB volume scale.",
                 alsa_mix_ctrl);

            if (snd_ctl_open(&ctl, alsa_mix_dev, 0) < 0) {
              warn("Cannot open control \"%s\"", alsa_mix_dev);
              response = -1;
            }
            if (snd_ctl_elem_id_malloc(&elem_id) < 0) {
              debug(1, "Cannot allocate memory for control \"%s\"", alsa_mix_dev);
              elem_id = NULL;
              response = -2;
            } else {
              snd_ctl_elem_id_set_interface(elem_id, SND_CTL_ELEM_IFACE_MIXER);
              snd_ctl_elem_id_set_name(elem_id, alsa_mix_ctrl);

              if (snd_ctl_get_dB_range(ctl, elem_id, &alsa_mix_mindb, &alsa_mix_maxdb) == 0) {
                debug(1, "alsa: hardware mixer \"%s\" selected, with dB volume "
                         "from %f to %f.",
                      alsa_mix_ctrl, (1.0 * alsa_mix_mindb) / 100.0,
                      (1.0 * alsa_mix_maxdb) / 100.0);
                has_softvol = 1;
                audio_alsa.volume = &volume;         // insert the volume function now
                                                     // we know it can do dB stuff
                audio_alsa.parameters = &parameters; // likewise the parameters stuff
              } else {
                debug(1, "Cannot get the dB range from the volume control \"%s\"", alsa_mix_ctrl);
              }
            }
            /*
            debug(1, "Min and max volumes are %d and
            %d.",alsa_mix_minv,alsa_mix_maxv);
            alsa_mix_maxdb = 0;
            if ((alsa_mix_maxv!=0) && (alsa_mix_minv!=0))
              alsa_mix_mindb =
            -20*100*(log10(alsa_mix_maxv*1.0)-log10(alsa_mix_minv*1.0));
            else if (alsa_mix_maxv!=0)
              alsa_mix_mindb = -20*100*log10(alsa_mix_maxv*1.0);
            audio_alsa.volume = &linear_volume; // insert the linear volume
            function
            audio_alsa.parameters = &parameters; // likewise the parameters
            stuff
            debug(1,"Max and min dB calculated are %d and
            %d.",alsa_mix_maxdb,alsa_mix_mindb);
            */
          }
        }
        if (((config.alsa_use_hardware_mute == 1) &&
             (snd_mixer_selem_has_playback_switch(alsa_mix_elem))) ||
            mixer_volume_setting_gives_mute) {
          audio_alsa.mute = &mute; // insert the mute function now we know it
                                   // can do muting stuff
          // debug(1, "Has mixer and mute ability we will use.");
        } else {
          // debug(1, "Has mixer but not using hardware mute.");
        }
        close_mixer();
      }
      debug_mutex_unlock(&alsa_mixer_mutex, 3); // release the mutex
      pthread_cleanup_pop(0);
      pthread_setcancelstate(oldState, NULL);
    }
  }
  return response;
}

static int init(int argc, char **argv) {
  // for debugging
  snd_output_stdio_attach(&output, stdout, 0);

  // debug(2,"audio_alsa init called.");
  int response = 0; // this will be what we return to the caller.
  alsa_device_initialised = 0;
  const char *str;
  int value;
  // double dvalue;

  // set up default values first

  alsa_backend_state = abm_disconnected; // startup state
  debug(2, "alsa: init() -- alsa_backend_state => abm_disconnected.");
  set_period_size_request = 0;
  set_buffer_size_request = 0;
  config.alsa_use_hardware_mute = 0; // don't use it by default

  config.audio_backend_latency_offset = 0;
  config.audio_backend_buffer_desired_length = 0.200;
  config.audio_backend_buffer_interpolation_threshold_in_seconds =
      0.120; // below this, basic interpolation will be used to save time.
  config.alsa_maximum_stall_time = 0.200; // 200 milliseconds -- if it takes longer, it's a problem
  config.audio_backend_silence_threshold =
      0.040; // start sending silent frames if the delay goes below this time
  config.audio_backend_silence_scan_interval = 0.004; // check silence threshold this often

  stall_monitor_error_threshold =
      (uint64_t)1000000 * config.alsa_maximum_stall_time; // stall time max to microseconds;
  stall_monitor_error_threshold = (stall_monitor_error_threshold << 32) / 1000000; // now in fp form
  debug(1,
        "stall_monitor_error_threshold is 0x%" PRIx64 ", with alsa_maximum_stall_time of %f sec.",
        stall_monitor_error_threshold, config.alsa_maximum_stall_time);

  stall_monitor_start_time = 0;
  stall_monitor_frame_count = 0;

  // get settings from settings file first, allow them to be overridden by
  // command line options

  // do the "general" audio  options. Note, these options are in the "general"
  // stanza!
  parse_general_audio_options();

  if (config.cfg != NULL) {
    double dvalue;

    /* Get the Output Device Name. */
    if (config_lookup_string(config.cfg, "alsa.output_device", &str)) {
      alsa_out_dev = (char *)str;
    }

    /* Get the Mixer Type setting. */

    if (config_lookup_string(config.cfg, "alsa.mixer_type", &str)) {
      inform("The alsa mixer_type setting is deprecated and has been ignored. "
             "FYI, using the \"mixer_control_name\" setting automatically "
             "chooses a hardware mixer.");
    }

    /* Get the Mixer Device Name. */
    if (config_lookup_string(config.cfg, "alsa.mixer_device", &str)) {
      alsa_mix_dev = (char *)str;
    }

    /* Get the Mixer Control Name. */
    if (config_lookup_string(config.cfg, "alsa.mixer_control_name", &str)) {
      alsa_mix_ctrl = (char *)str;
      hardware_mixer = 1;
    }

    /* Get the disable_synchronization setting. */
    if (config_lookup_string(config.cfg, "alsa.disable_synchronization", &str)) {
      if (strcasecmp(str, "no") == 0)
        config.no_sync = 0;
      else if (strcasecmp(str, "yes") == 0)
        config.no_sync = 1;
      else {
        warn("Invalid disable_synchronization option choice \"%s\". It should "
             "be \"yes\" or "
             "\"no\". It is set to \"no\".");
        config.no_sync = 0;
      }
    }

    /* Get the mute_using_playback_switch setting. */
    if (config_lookup_string(config.cfg, "alsa.mute_using_playback_switch", &str)) {
      inform("The alsa \"mute_using_playback_switch\" setting is deprecated. "
             "Please use the \"use_hardware_mute_if_available\" setting instead.");
      if (strcasecmp(str, "no") == 0)
        config.alsa_use_hardware_mute = 0;
      else if (strcasecmp(str, "yes") == 0)
        config.alsa_use_hardware_mute = 1;
      else {
        warn("Invalid mute_using_playback_switch option choice \"%s\". It "
             "should be \"yes\" or "
             "\"no\". It is set to \"no\".");
        config.alsa_use_hardware_mute = 0;
      }
    }

    /* Get the use_hardware_mute_if_available setting. */
    if (config_lookup_string(config.cfg, "alsa.use_hardware_mute_if_available", &str)) {
      if (strcasecmp(str, "no") == 0)
        config.alsa_use_hardware_mute = 0;
      else if (strcasecmp(str, "yes") == 0)
        config.alsa_use_hardware_mute = 1;
      else {
        warn("Invalid use_hardware_mute_if_available option choice \"%s\". It "
             "should be \"yes\" or "
             "\"no\". It is set to \"no\".");
        config.alsa_use_hardware_mute = 0;
      }
    }

    /* Get the output format, using the same names as aplay does*/
    if (config_lookup_string(config.cfg, "alsa.output_format", &str)) {
      if (strcasecmp(str, "S16") == 0)
        config.output_format = SPS_FORMAT_S16;
      else if (strcasecmp(str, "S24") == 0)
        config.output_format = SPS_FORMAT_S24;
      else if (strcasecmp(str, "S24_3LE") == 0)
        config.output_format = SPS_FORMAT_S24_3LE;
      else if (strcasecmp(str, "S24_3BE") == 0)
        config.output_format = SPS_FORMAT_S24_3BE;
      else if (strcasecmp(str, "S32") == 0)
        config.output_format = SPS_FORMAT_S32;
      else if (strcasecmp(str, "U8") == 0)
        config.output_format = SPS_FORMAT_U8;
      else if (strcasecmp(str, "S8") == 0)
        config.output_format = SPS_FORMAT_S8;
      else {
        warn("Invalid output format \"%s\". It should be \"U8\", \"S8\", "
             "\"S16\", \"S24\", "
             "\"S24_3LE\", \"S24_3BE\" or "
             "\"S32\". It is set to \"S16\".",
             str);
        config.output_format = SPS_FORMAT_S16;
      }
    }

    /* Get the output rate, which must be a multiple of 44,100*/
    if (config_lookup_int(config.cfg, "alsa.output_rate", &value)) {
      debug(1, "alsa output rate is %d frames per second", value);
      switch (value) {
      case 44100:
      case 88200:
      case 176400:
      case 352800:
        config.output_rate = value;
        break;
      default:
        warn("Invalid output rate \"%d\". It should be a multiple of 44,100 up "
             "to 352,800. It is "
             "set to 44,100",
             value);
        config.output_rate = 44100;
      }
    }

    /* Get the use_mmap_if_available setting. */
    if (config_lookup_string(config.cfg, "alsa.use_mmap_if_available", &str)) {
      if (strcasecmp(str, "no") == 0)
        config.no_mmap = 1;
      else if (strcasecmp(str, "yes") == 0)
        config.no_mmap = 0;
      else {
        warn("Invalid use_mmap_if_available option choice \"%s\". It should be "
             "\"yes\" or \"no\". "
             "It is set to \"yes\".");
        config.no_mmap = 0;
      }
    }
    /* Get the optional period size value */
    if (config_lookup_int(config.cfg, "alsa.period_size", &value)) {
      set_period_size_request = 1;
      debug(1, "Value read for period size is %d.", value);
      if (value < 0) {
        warn("Invalid alsa period size setting \"%d\". It "
             "must be greater than 0. No setting is made.",
             value);
        set_period_size_request = 0;
      } else {
        period_size_requested = value;
      }
    }

    /* Get the optional buffer size value */
    if (config_lookup_int(config.cfg, "alsa.buffer_size", &value)) {
      set_buffer_size_request = 1;
      debug(1, "Value read for buffer size is %d.", value);
      if (value < 0) {
        warn("Invalid alsa buffer size setting \"%d\". It "
             "must be greater than 0. No setting is made.",
             value);
        set_buffer_size_request = 0;
      } else {
        buffer_size_requested = value;
      }
    }

    /* Get the optional alsa_maximum_stall_time setting. */
    if (config_lookup_float(config.cfg, "alsa.maximum_stall_time", &dvalue)) {
      if (dvalue < 0.0) {
        warn("Invalid alsa maximum write time setting \"%f\". It "
             "must be greater than 0. Default is \"%f\". No setting is made.",
             dvalue, config.alsa_maximum_stall_time);
      } else {
        config.alsa_maximum_stall_time = dvalue;
      }
    }


    /* Get the optional disable_standby_mode setting. */
    config.disable_standby_mode = disable_standby_off;
    config.keep_dac_busy = 0;
    if (config_lookup_string(config.cfg, "alsa.disable_standby_mode", &str)) {
      if ((strcasecmp(str, "no") == 0) || (strcasecmp(str, "off") == 0) || (strcasecmp(str, "never") == 0))
        config.disable_standby_mode = disable_standby_off;
      else if ((strcasecmp(str, "yes") == 0) || (strcasecmp(str, "on") == 0) || (strcasecmp(str, "always") == 0)) {
        config.disable_standby_mode = disable_standby_always;
        config.keep_dac_busy = 1;
      } else if (strcasecmp(str, "while_active") == 0)
        config.disable_standby_mode = disable_standby_while_active;
      else {
        warn("Invalid disable_standby_mode option choice \"%s\". It should be "
             "\"always\", \"while_active\" or \"never\". "
             "It is set to \"never\".");
      }
    }

    debug(1, "alsa: disable_standby_mode is \"%s\".", config.disable_standby_mode == disable_standby_off ? "never" : config.disable_standby_mode == disable_standby_always ? "always" : "while_active");
  }

  optind = 1; // optind=0 is equivalent to optind=1 plus special behaviour
  argv--;     // so we shift the arguments to satisfy getopt()
  argc++;
  // some platforms apparently require optreset = 1; - which?
  int opt;
  while ((opt = getopt(argc, argv, "d:t:m:c:i:")) > 0) {
    switch (opt) {
    case 'd':
      alsa_out_dev = optarg;
      break;

    case 't':
      inform("The alsa backend -t option is deprecated and has been ignored. "
             "FYI, using the -c option automatically chooses a hardware "
             "mixer.");
      break;

    case 'm':
      alsa_mix_dev = optarg;
      break;
    case 'c':
      alsa_mix_ctrl = optarg;
      hardware_mixer = 1;
      break;
    case 'i':
      alsa_mix_index = strtol(optarg, NULL, 10);
      break;
    default:
      warn("Invalid audio option \"-%c\" specified -- ignored.", opt);
      help();
    }
  }

  if (optind < argc) {
    warn("Invalid audio argument: \"%s\" -- ignored", argv[optind]);
  }

  debug(1, "alsa: output device name is \"%s\".", alsa_out_dev);

  // so, now, if the option to keep the DAC running has been selected, start a
  // thread to monitor the
  // length of the queue
  // if the queue gets too short, stuff it with silence

  desired_sample_rate = config.output_rate;
  sample_format = config.output_format;

  most_recent_write_time = 0; // could be used by the alsa_buffer_monitor_thread_code
  pthread_create(&alsa_buffer_monitor_thread, NULL, &alsa_buffer_monitor_thread_code, NULL);

  return response;
}

static void deinit(void) {
  int oldState;
  pthread_setcancelstate(PTHREAD_CANCEL_DISABLE, &oldState); // make this un-cancellable
  // debug(2,"audio_alsa deinit called.");
  stop();
  debug(2, "Cancel buffer monitor thread.");
  pthread_cancel(alsa_buffer_monitor_thread);
  debug(3, "Join buffer monitor thread.");
  pthread_join(alsa_buffer_monitor_thread, NULL);
  pthread_setcancelstate(oldState, NULL);
}

int set_mute_state() {
  int response = 1; // some problem expected, e.g. no mixer or not allowed to use it or disconnected
  int oldState;
  pthread_setcancelstate(PTHREAD_CANCEL_DISABLE, &oldState); // make this un-cancellable
  pthread_cleanup_debug_mutex_lock(&alsa_mixer_mutex, 10000, 0);
  if ((alsa_backend_state != abm_disconnected) && (config.alsa_use_hardware_mute == 1) &&
      (open_mixer() == 1)) {
    response = 0; // okay if actually using the mute facility
    debug(2, "alsa: actually set_mute_state");
    int mute = 0;
    if ((mute_requested_externally != 0) || (mute_requested_internally != 0))
      mute = 1;
    if (mute == 1) {
      debug(2, "alsa: hardware mute switched on");
      if (snd_mixer_selem_has_playback_switch(alsa_mix_elem))
        snd_mixer_selem_set_playback_switch_all(alsa_mix_elem, 0);
      else {
        volume_based_mute_is_active = 1;
        do_snd_mixer_selem_set_playback_dB_all(alsa_mix_elem, alsa_mix_mute);
      }
    } else {
      debug(2, "alsa: hardware mute switched off");
      if (snd_mixer_selem_has_playback_switch(alsa_mix_elem))
        snd_mixer_selem_set_playback_switch_all(alsa_mix_elem, 1);
      else {
        volume_based_mute_is_active = 0;
        do_snd_mixer_selem_set_playback_dB_all(alsa_mix_elem, set_volume);
      }
    }
    close_mixer();
  }
  debug_mutex_unlock(&alsa_mixer_mutex, 3); // release the mutex
  pthread_cleanup_pop(0); // release the mutex  
  pthread_setcancelstate(oldState, NULL);
  return response;
}

static void start(int i_sample_rate, int i_sample_format) {
  debug(3, "audio_alsa start called.");
  if (i_sample_rate == 0)
    desired_sample_rate = 44100; // default
  else
    desired_sample_rate = i_sample_rate; // must be a variable

  if (i_sample_format == 0)
    sample_format = SPS_FORMAT_S16; // default
  else
    sample_format = i_sample_format;

  frame_index = 0;
  measurement_data_is_valid = 0;

  stall_monitor_start_time = 0;
  stall_monitor_frame_count = 0;
  if (alsa_device_initialised == 0) {
    debug(2, "alsa: start() calling do_alsa_device_init_if_needed.");
    do_alsa_device_init_if_needed();
  }
}

int delay_and_status(snd_pcm_state_t *state, snd_pcm_sframes_t *delay, enum yndk_type *using_update_timestamps) {
  snd_pcm_status_t *alsa_snd_pcm_status;
  snd_pcm_status_alloca(&alsa_snd_pcm_status);
  
  if (using_update_timestamps)
    *using_update_timestamps = YNDK_DONT_KNOW;

  struct timespec tn;                // time now
  snd_htimestamp_t update_timestamp; // actually a struct timespec

  int ret = snd_pcm_status(alsa_handle, alsa_snd_pcm_status);
  if (ret == 0) {
 
 // must be 1.1 or later to use snd_pcm_status_get_driver_htstamp
#if SND_LIB_MINOR == 0
      snd_pcm_status_get_htstamp(alsa_snd_pcm_status, &update_timestamp);
#else
      snd_pcm_status_get_driver_htstamp(alsa_snd_pcm_status, &update_timestamp);
#endif

  
    *state = snd_pcm_status_get_state(alsa_snd_pcm_status);

    if ((*state == SND_PCM_STATE_RUNNING) || (*state == SND_PCM_STATE_DRAINING)) {

      uint64_t update_timestamp_ns =
          update_timestamp.tv_sec * (uint64_t)1000000000 + update_timestamp.tv_nsec;

      // if the update_timestamp is zero, we take this to mean that the device doesn't report
      // interrupt timings. (It could be that it's not a real hardware device.)
      // so we switch to getting the delay the regular way
      // i.e. using snd_pcm_delay	()
      if (using_update_timestamps) {
        if (update_timestamp_ns == 0)
          *using_update_timestamps = YNDK_NO;
        else
          *using_update_timestamps = YNDK_YES;
      }
      
<<<<<<< HEAD
      if (update_timestamp_ns == 0)
        debug(1,"update timestamp is zero!");
      
// user information
=======

>>>>>>> c687dadd
      if (update_timestamp_ns == 0) {
        if (delay_type_notified != 1) {
          inform("Note: the alsa output device \"%s\" is not capable of precision delay timing. Could it be a virtual device?", snd_pcm_name(alsa_handle));
          delay_type_notified = 1;
        }
      } else {
// diagnostic
        if (delay_type_notified != 0) {
          debug(1,"alsa: delay_and_status using snd_pcm_status_get_delay() to calculate delay");
          delay_type_notified = 0;
        }
      }
<<<<<<< HEAD
       	
=======
      	
>>>>>>> c687dadd
      if (update_timestamp_ns == 0) {
        ret = snd_pcm_delay	(alsa_handle,delay);
      } else {
        *delay = snd_pcm_status_get_delay(alsa_snd_pcm_status);

// It seems that the alsa library uses CLOCK_REALTIME before 1.0.28, even though
// the check for monotonic returns true. Might have to watch out for this.
  #if SND_LIB_MINOR == 0 && SND_LIB_SUBMINOR < 28
        clock_gettime(CLOCK_REALTIME, &tn);
  #else
        clock_gettime(CLOCK_MONOTONIC, &tn);
  #endif
      
        uint64_t time_now_ns = tn.tv_sec * (uint64_t)1000000000 + tn.tv_nsec;

        // see if it's stalled

        if ((stall_monitor_start_time != 0) && (stall_monitor_frame_count == *delay)) {
          // hasn't outputted anything since the last call to delay()

          if (((update_timestamp_ns - stall_monitor_start_time) > stall_monitor_error_threshold) ||
              ((time_now_ns - stall_monitor_start_time) > stall_monitor_error_threshold)) {
            debug(2, "DAC seems to have stalled with time_now_ns: %" PRIX64
                     ", update_timestamp_ns: %" PRIX64 ", stall_monitor_start_time %" PRIX64
                     ", stall_monitor_error_threshold %" PRIX64 ".",
                  time_now_ns, update_timestamp_ns, stall_monitor_start_time,
                  stall_monitor_error_threshold);
            debug(2, "DAC seems to have stalled with time_now: %lx,%lx"
                     ", update_timestamp: %lx,%lx, stall_monitor_start_time %" PRIX64
                     ", stall_monitor_error_threshold %" PRIX64 ".",
                  tn.tv_sec, tn.tv_nsec, update_timestamp.tv_sec, update_timestamp.tv_nsec, stall_monitor_start_time,
                  stall_monitor_error_threshold);
            ret = sps_extra_code_output_stalled;
          }
        } else {
          stall_monitor_start_time = update_timestamp_ns;
          stall_monitor_frame_count = *delay;
        }

        if (ret == 0) {
          uint64_t delta = time_now_ns - update_timestamp_ns;

          uint64_t frames_played_since_last_interrupt =
              ((uint64_t)desired_sample_rate * delta) / 1000000000;
          snd_pcm_sframes_t frames_played_since_last_interrupt_sized =
              frames_played_since_last_interrupt;

          *delay = *delay - frames_played_since_last_interrupt_sized;
        }
      }
    } else { // not running, thus no delay information, thus can't check for
             // stall
      *delay = 0;
      stall_monitor_start_time = 0;  // zero if not initialised / not started / zeroed by flush
      stall_monitor_frame_count = 0; // set to delay at start of time, incremented by any writes

      // not running, thus no delay information, thus can't check for frame
      // rates
      frame_index = 0; // we'll be starting over...
      measurement_data_is_valid = 0;
    }
  } else {
    debug(1, "alsa: can't get device's status.");
  }
  return ret;
}

int delay(long *the_delay) {
  // returns 0 if the device is in a valid state -- SND_PCM_STATE_RUNNING or
  // SND_PCM_STATE_PREPARED
  // or SND_PCM_STATE_DRAINING
  // and returns the actual delay if running or 0 if prepared in *the_delay

  // otherwise return an error code
  // the error code could be a Unix errno code or a snderror code, or
  // the sps_extra_code_output_stalled or the
  // sps_extra_code_output_state_cannot_make_ready codes
  int ret = 0;
  *the_delay = 0;
  if (alsa_handle == NULL)
    ret = ENODEV;
  else {
    int oldState;

    snd_pcm_state_t state;
    snd_pcm_sframes_t my_delay = 0; // this initialisation is to silence a clang warning

    pthread_setcancelstate(PTHREAD_CANCEL_DISABLE, &oldState); // make this un-cancellable
    pthread_cleanup_debug_mutex_lock(&alsa_mutex, 10000, 0);

    ret = delay_and_status(&state, &my_delay, NULL);

    debug_mutex_unlock(&alsa_mutex, 0);
    pthread_cleanup_pop(0);
    pthread_setcancelstate(oldState, NULL);

    *the_delay = my_delay; // note: snd_pcm_sframes_t is a long
  }
  return ret;
}

int get_rate_information(uint64_t *elapsed_time, uint64_t *frames_played) {
  int response = 0; // zero means okay
  if (measurement_data_is_valid) {
    *elapsed_time = measurement_time - measurement_start_time;
    *frames_played = frames_played_at_measurement_time - frames_played_at_measurement_start_time;
  } else {
    *elapsed_time = 0;
    *frames_played = 0;
    response = -1;
  }
  return response;
}

int do_play(void *buf, int samples) {
  // assuming the alsa_mutex has been acquired
  // debug(3,"audio_alsa play called.");
  int oldState;
  pthread_setcancelstate(PTHREAD_CANCEL_DISABLE, &oldState); // make this un-cancellable

  snd_pcm_state_t state;
  snd_pcm_sframes_t my_delay;
  int ret = delay_and_status(&state, &my_delay, NULL);

  if (ret == 0) { // will be non-zero if an error or a stall

    if ((samples != 0) && (buf != NULL)) {

      // jut check the state of the DAC

      if ((state != SND_PCM_STATE_PREPARED) && (state != SND_PCM_STATE_RUNNING) &&
          (state != SND_PCM_STATE_XRUN)) {
        debug(1, "alsa: DAC in odd SND_PCM_STATE_* %d prior to writing.", state);
      }

      // debug(3, "write %d frames.", samples);
      ret = alsa_pcm_write(alsa_handle, buf, samples);
      if (ret == samples) {
        stall_monitor_frame_count += samples;

        if (frame_index == 0) {
          frames_sent_for_playing = samples;
        } else {
          frames_sent_for_playing += samples;
        }

        const uint64_t start_measurement_from_this_frame =
            (2 * config.output_rate) / 352; // two seconds of frames

        frame_index++;

        if ((frame_index == start_measurement_from_this_frame) ||
            ((frame_index > start_measurement_from_this_frame) && (frame_index % 32 == 0))) {

          measurement_time = get_absolute_time_in_fp();
          frames_played_at_measurement_time = frames_sent_for_playing - my_delay - samples;

          if (frame_index == start_measurement_from_this_frame) {
            // debug(1, "Start frame counting");
            frames_played_at_measurement_start_time = frames_played_at_measurement_time;
            measurement_start_time = measurement_time;
            measurement_data_is_valid = 1;
          }
        }
      } else {
        frame_index = 0;
        measurement_data_is_valid = 0;
        if (ret == -EPIPE) { /* underrun */
          debug(1, "alsa: underrun while writing %d samples to alsa device.", samples);
          ret = snd_pcm_recover(alsa_handle, ret, debuglev > 0 ? 1 : 0);
          if (ret < 0) {
            warn("alsa: can't recover from SND_PCM_STATE_XRUN: %s.", snd_strerror(ret));
          }
        } else if (ret == -ESTRPIPE) { /* suspended */
          debug(1, "alsa: suspended while writing %d samples to alsa device.", samples);
          while ((ret = snd_pcm_resume(alsa_handle)) == -EAGAIN) {
            sleep(1); /* wait until the suspend flag is released */
            if (ret < 0) {
              warn("alsa: can't recover from SND_PCM_STATE_SUSPENDED state, "
                   "snd_pcm_prepare() "
                   "failed: %s.",
                   snd_strerror(ret));
            }
          }
        } else {
          char errorstring[1024];
          strerror_r(-ret, (char *)errorstring, sizeof(errorstring));
          debug(1, "alsa: error %d (\"%s\") writing %d samples to alsa device.", ret, (char *)errorstring, samples);
        }

      }
    }
  } else {
    debug(1, "alsa: device status returns fault status %d and SND_PCM_STATE_* "
             "%d  for play.",
          ret, state);
    frame_index = 0;
    measurement_data_is_valid = 0;
  }

  pthread_setcancelstate(oldState, NULL);
  return ret;
}

int do_open() {
  int ret = 0;
  if (alsa_backend_state != abm_disconnected)
    debug(1, "alsa: do_open() -- opening the output device when it is already "
             "connected");
  if (alsa_handle == NULL) {
    // debug(1,"alsa: do_open() -- opening the output device");
    ret = open_alsa_device();
    if (ret == 0) {
      mute_requested_internally = 0;
      if (audio_alsa.volume)
        do_volume(set_volume);
      if (audio_alsa.mute) {
        debug(2, "do_open() set_mute_state");
        set_mute_state(); // the mute_requested_externally flag will have been
                          // set accordingly
        // do_mute(0); // complete unmute
      }
      
      alsa_backend_state = abm_connected; // only do this if it really opened it.
    }
  } else {
    debug(1, "alsa: do_open() -- output device already open.");
  }
  return ret;
}

int do_close() {
  if (alsa_backend_state == abm_disconnected)
    debug(1, "alsa: do_close() -- closing the output device when it is already "
             "disconnected");
  int derr = 0;
  if (alsa_handle) {
    // debug(1,"alsa: do_close() -- closing the output device");
    if ((derr = snd_pcm_drop(alsa_handle)))
      debug(1, "Error %d (\"%s\") dropping output device.", derr, snd_strerror(derr));
    if ((derr = snd_pcm_hw_free(alsa_handle)))
      debug(1, "Error %d (\"%s\") freeing the output device hardware.", derr, snd_strerror(derr));

    // flush also closes the device
    debug(2, "alsa: do_close() -- closing alsa handle");
    if ((derr = snd_pcm_close(alsa_handle)))
      debug(1, "Error %d (\"%s\") closing the output device.", derr, snd_strerror(derr));
    alsa_handle = NULL;
  } else {
    debug(1, "alsa: do_close() -- output device already closed.");
  }
  alsa_backend_state = abm_disconnected;
  return derr;
}

int play(void *buf, int samples) {

  // play() will change the state of the alsa_backend_mode to abm_playing
  // also, if the present alsa_backend_state is abm_disconnected, then first the
  // DAC must be
  // connected

  // debug(3,"audio_alsa play called.");
  int ret = 0;

  pthread_cleanup_debug_mutex_lock(&alsa_mutex, 50000, 0);

  if (alsa_backend_state == abm_disconnected) {
    ret = do_open();
    if (ret == 0)
      debug(2, "alsa: play() -- opened output device");
  }

  if (ret == 0) {
    if (alsa_backend_state != abm_playing) {
      debug(2, "alsa: play() -- alsa_backend_state => abm_playing");
      alsa_backend_state = abm_playing;
      
      // mute_requested_internally = 0; // stop requesting a mute for backend's own
                                     // reasons, which might have been a flush
      //debug(2, "play() set_mute_state");
      //set_mute_state(); // try to action the request and return a status
      // do_mute(0); // unmute for backend's reason
    }
    ret = do_play(buf, samples);
  }

  debug_mutex_unlock(&alsa_mutex, 0);
  pthread_cleanup_pop(0); // release the mutex
  return ret;
}

static void flush(void) {
  // debug(2,"audio_alsa flush called.");
  pthread_cleanup_debug_mutex_lock(&alsa_mutex, 10000, 1);
  // mute_requested_internally = 1; // request a mute for backend's reasons
  // debug(2, "flush() set_mute_state");
  // set_mute_state();
  // do_mute(1); // mute for backend's own reasons
  if (alsa_backend_state != abm_disconnected) { // must be playing or connected...
    if (config.keep_dac_busy != 0) {
      debug(2, "alsa: flush() -- alsa_backend_state => abm_connected.");
      alsa_backend_state = abm_connected;
    } else {
      debug(2, "alsa: flush() -- closing the output device");
      do_close(); // will change the state to disconnected
      debug(2, "alsa: flush() -- alsa_backend_state => abm_disconnected.");
    }
  } else
    debug(3, "alsa: flush() -- called on a disconnected alsa backend");
  debug_mutex_unlock(&alsa_mutex, 3);
  pthread_cleanup_pop(0); // release the mutex
}

static void stop(void) {
  // debug(2,"audio_alsa stop called.");
  flush(); // flush will also close the device if appropriate
}

static void parameters(audio_parameters *info) {
  info->minimum_volume_dB = alsa_mix_mindb;
  info->maximum_volume_dB = alsa_mix_maxdb;
}

void do_volume(double vol) { // caller is assumed to have the alsa_mutex when
                             // using this function
  debug(3, "Setting volume db to %f.", vol);
  int oldState;
  pthread_setcancelstate(PTHREAD_CANCEL_DISABLE, &oldState); // make this un-cancellable
  set_volume = vol;
  pthread_cleanup_debug_mutex_lock(&alsa_mixer_mutex, 1000, 1);
  if (volume_set_request && (open_mixer() == 1)) {
    if (has_softvol) {
      if (ctl && elem_id) {
        snd_ctl_elem_value_t *value;
        long raw;

        if (snd_ctl_convert_from_dB(ctl, elem_id, vol, &raw, 0) < 0)
          debug(1, "Failed converting dB gain to raw volume value for the "
                   "software volume control.");

        snd_ctl_elem_value_alloca(&value);
        snd_ctl_elem_value_set_id(value, elem_id);
        snd_ctl_elem_value_set_integer(value, 0, raw);
        snd_ctl_elem_value_set_integer(value, 1, raw);
        if (snd_ctl_elem_write(ctl, value) < 0)
          debug(1, "Failed to set playback dB volume for the software volume "
                   "control.");
      }
    } else {
      if (volume_based_mute_is_active == 0) {
        // debug(1,"Set alsa volume.");
        do_snd_mixer_selem_set_playback_dB_all(alsa_mix_elem, vol);
      } else {
        debug(2, "Not setting volume because volume-based mute is active");
      }
    }
    volume_set_request = 0; // any external request that has been made is now satisfied
    close_mixer();
  }
  debug_mutex_unlock(&alsa_mixer_mutex, 3);
  pthread_cleanup_pop(0); // release the mutex
  pthread_setcancelstate(oldState, NULL);
}

void volume(double vol) {
  volume_set_request = 1; // an external request has been made to set the volume
  do_volume(vol);
}

/*
static void linear_volume(double vol) {
  debug(2, "Setting linear volume to %f.", vol);
  set_volume = vol;
  if (hardware_mixer && alsa_mix_handle) {
    double linear_volume = pow(10, vol);
    // debug(1,"Linear volume is %f.",linear_volume);
    long int_vol = alsa_mix_minv + (alsa_mix_maxv - alsa_mix_minv) *
linear_volume;
    // debug(1,"Setting volume to %ld, for volume input of %f.",int_vol,vol);
    if (alsa_mix_handle) {
      if (snd_mixer_selem_set_playback_volume_all(alsa_mix_elem, int_vol) != 0)
        die("Failed to set playback volume");

    }
  }
}
*/

int mute(int mute_state_requested) {                // these would be for external reasons, not
                                                    // because of the
                                                    // state of the backend.
  mute_requested_externally = mute_state_requested; // request a mute for external reasons
  debug(2, "mute(%d) set_mute_state", mute_state_requested);
  return set_mute_state();
}
/*
void alsa_buffer_monitor_thread_cleanup_function(__attribute__((unused)) void
*arg) {
  debug(1, "alsa: alsa_buffer_monitor_thread_cleanup_function called.");
}
*/

// this will return true if the DAC can return precision delay information and false if not
// if it is not yet known, it will test the output device to find out

// note -- once it has done the test, it decides -- even if the delay comes back with
// "don't know", it will take that as a "No" and remember it.
// If you want it to check again, set precision_delay_available_status to YNDK_DONT_KNOW
// first.


int precision_delay_available() {
  if (precision_delay_available_status == YNDK_DONT_KNOW) {
    // At present, the only criterion as to whether precision delay is available
    // is whether the device driver returns non-zero update timestamps
    // If it does, it is considered precision delay is available
    // Otherwise, it's considered to be unavailable
    
    // To test, we play a silence buffer (fairly large to avoid underflow)
    // and then we check the delay return. It will tell us if it 
    // was able to use the (non-zero) update timestamps
        
    int frames_of_silence = 4410;
    size_t size_of_silence_buffer = frames_of_silence * frame_size;
    void *silence = malloc(size_of_silence_buffer);
    if (silence == NULL) {
      debug(1, "alsa: precision_delay_available -- failed to "
               "allocate memory for a "
               "silent frame buffer.");
    } else {
      pthread_cleanup_push(malloc_cleanup, silence);
      int use_dither = 0;
      if ((hardware_mixer == 0) && (config.ignore_volume_control == 0) &&
          (config.airplay_volume != 0.0))
        use_dither = 1;
      dither_random_number_store =
          generate_zero_frames(silence, frames_of_silence, config.output_format,
                               use_dither, // i.e. with dither
                               dither_random_number_store);
      // debug(1,"Play %d frames of silence with most_recent_write_time of
      // %" PRIx64 ".",
      //    frames_of_silence,most_recent_write_time);
      do_play(silence, frames_of_silence);
      pthread_cleanup_pop(1);
      // now we can get the delay, and we'll note if it uses update timestamps
      enum yndk_type uses_update_timestamps;
      snd_pcm_state_t state;
      snd_pcm_sframes_t delay;     
      int ret = delay_and_status(&state, &delay, &uses_update_timestamps);
      // debug(3,"alsa: precision_delay_available asking for delay and status with a return status of %d, a delay of %ld and a uses_update_timestamps of %d.", ret, delay, uses_update_timestamps);     
      if (ret == 0) {
        if (uses_update_timestamps == YNDK_YES) {
          precision_delay_available_status = YNDK_YES;
          debug(2,"alsa: precision delay timing available.");
        } else {
          precision_delay_available_status = YNDK_NO;
          debug(2,"alsa: precision delay timing not available.");
          if (config.disable_standby_mode != disable_standby_off)
            inform("Note: disable_standby_mode has been turned off because the output device is not capable of precision delay timing.");
        }
      }
    }
  }
  return (precision_delay_available_status == YNDK_YES);
}

void *alsa_buffer_monitor_thread_code(__attribute__((unused)) void *arg) {
  int okb = -1;
  while (1) {
    if (okb != config.keep_dac_busy) {
      debug(2,"keep_dac_busy is now \"%s\"",config.keep_dac_busy == 0 ? "no" : "yes");
      okb = config.keep_dac_busy;
    }
    if ((config.keep_dac_busy != 0) && (alsa_device_initialised == 0)) {
      debug(2, "alsa: alsa_buffer_monitor_thread_code() calling "
               "do_alsa_device_init_if_needed.");
      do_alsa_device_init_if_needed();
    }
    int sleep_time_ms = (int)(config.audio_backend_silence_scan_interval * 1000);
    pthread_cleanup_debug_mutex_lock(&alsa_mutex, 200000, 0);
    // check possible state transitions here
    if ((alsa_backend_state == abm_disconnected) && (config.keep_dac_busy != 0)) {
      // open the dac and move to abm_connected mode
      if (do_open() == 0)
        debug(2, "alsa: alsa_buffer_monitor_thread_code() -- output device opened; "
                 "alsa_backend_state => abm_connected");
    } else if ((alsa_backend_state == abm_connected) && (config.keep_dac_busy == 0)) {
      stall_monitor_start_time = 0;
      frame_index = 0;
      measurement_data_is_valid = 0;
      debug(2, "alsa: alsa_buffer_monitor_thread_code() -- closing the output "
               "device");
      do_close();
      debug(2, "alsa: alsa_buffer_monitor_thread_code() -- alsa_backend_state "
               "=> abm_disconnected");
    }
    // now, if the backend is not in the abm_disconnected state
    // and config.keep_dac_busy is true (at the present, this has to be the case
    // to be in the
    // abm_connected state in the first place...) then do the silence-filling
    // thing, if needed, and if the output device is capable of precision delay.
    if ((alsa_backend_state != abm_disconnected) && (config.keep_dac_busy != 0) && precision_delay_available()) {
      int reply;
      long buffer_size = 0;
      snd_pcm_state_t state;
      uint64_t present_time = get_absolute_time_in_fp();
      if ((most_recent_write_time == 0) || (present_time > most_recent_write_time)) {
        reply = delay_and_status(&state, &buffer_size, NULL);
        if (reply != 0) {
          buffer_size = 0;
          char errorstring[1024];
          strerror_r(-reply, (char *)errorstring, sizeof(errorstring));
          debug(1, "alsa: alsa_buffer_monitor_thread_code delay error %d: \"%s\".", reply,
                (char *)errorstring);
        }
        long buffer_size_threshold =
            (long)(config.audio_backend_silence_threshold * desired_sample_rate);
        if (buffer_size < buffer_size_threshold) {
          uint64_t sleep_time_in_fp = sleep_time_ms;
          sleep_time_in_fp = sleep_time_in_fp << 32;
          sleep_time_in_fp = sleep_time_in_fp / 1000;
          // debug(1,"alsa: sleep_time: %d ms or 0x%" PRIx64 " in fp
          // form.",sleep_time_ms,sleep_time_in_fp); int frames_of_silence =
          // (desired_sample_rate *
          // sleep_time_ms * 2) / 1000;
          int frames_of_silence = 1024;
          size_t size_of_silence_buffer = frames_of_silence * frame_size;
          // debug(1, "alsa: alsa_buffer_monitor_thread_code -- silence buffer
          // length: %u bytes.",
          //      size_of_silence_buffer);
          void *silence = malloc(size_of_silence_buffer);
          if (silence == NULL) {
            debug(1, "alsa: alsa_buffer_monitor_thread_code -- failed to "
                     "allocate memory for a "
                     "silent frame buffer.");
          } else {
            pthread_cleanup_push(malloc_cleanup, silence);
            int use_dither = 0;
            if ((hardware_mixer == 0) && (config.ignore_volume_control == 0) &&
                (config.airplay_volume != 0.0))
              use_dither = 1;
            dither_random_number_store =
                generate_zero_frames(silence, frames_of_silence, config.output_format,
                                     use_dither, // i.e. with dither
                                     dither_random_number_store);
            // debug(1,"Play %d frames of silence with most_recent_write_time of
            // %" PRIx64 ".",
            //    frames_of_silence,most_recent_write_time);
            do_play(silence, frames_of_silence);
            pthread_cleanup_pop(1);
          }
        }
      }
    }
    debug_mutex_unlock(&alsa_mutex, 0);
    pthread_cleanup_pop(0);       // release the mutex
    usleep(sleep_time_ms * 1000); // has a cancellation point in it
  }
  pthread_exit(NULL);
}<|MERGE_RESOLUTION|>--- conflicted
+++ resolved
@@ -65,11 +65,7 @@
 int mute(int do_mute); // returns true if it actually is allowed to use the mute
 static double set_volume;
 static int output_method_signalled = 0; // for reporting whether it's using mmap or not
-<<<<<<< HEAD
-int delay_type_notified = -1; // for controlling the reporting of whether the output device can do precison delays (alsa->pulsaudio devices can't)
-=======
-int delay_type_notifier = -1; // used for reporting the type of delay
->>>>>>> c687dadd
+int delay_type_notified = -1; // for controlling the reporting of whether the output device can do precison delays (e.g. alsa->pulsaudio virtual devices can't)
 
 audio_output audio_alsa = {
     .name = "alsa",
@@ -1178,14 +1174,7 @@
           *using_update_timestamps = YNDK_YES;
       }
       
-<<<<<<< HEAD
-      if (update_timestamp_ns == 0)
-        debug(1,"update timestamp is zero!");
-      
 // user information
-=======
-
->>>>>>> c687dadd
       if (update_timestamp_ns == 0) {
         if (delay_type_notified != 1) {
           inform("Note: the alsa output device \"%s\" is not capable of precision delay timing. Could it be a virtual device?", snd_pcm_name(alsa_handle));
@@ -1198,11 +1187,7 @@
           delay_type_notified = 0;
         }
       }
-<<<<<<< HEAD
-       	
-=======
-      	
->>>>>>> c687dadd
+
       if (update_timestamp_ns == 0) {
         ret = snd_pcm_delay	(alsa_handle,delay);
       } else {
